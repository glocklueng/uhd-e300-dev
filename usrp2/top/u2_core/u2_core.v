// ////////////////////////////////////////////////////////////////////////////////
// Module Name:    u2_core
// ////////////////////////////////////////////////////////////////////////////////

module u2_core
  #(parameter RAM_SIZE=32768)
  (// Clocks
   input dsp_clk,
   input wb_clk,
   output clock_ready,
   input clk_to_mac,
   input pps_in,
   
   // Misc, debug
   output [7:0] leds,
   output [31:0] debug,
   output [1:0] debug_clk,

   // Expansion
   input exp_pps_in,
   output exp_pps_out,
   
   // GMII
   //   GMII-CTRL
   input GMII_COL,
   input GMII_CRS,

   //   GMII-TX
   output [7:0] GMII_TXD,
   output GMII_TX_EN,
   output GMII_TX_ER,
   output GMII_GTX_CLK,
   input GMII_TX_CLK,  // 100mbps clk

   //   GMII-RX
   input [7:0] GMII_RXD,
   input GMII_RX_CLK,
   input GMII_RX_DV,
   input GMII_RX_ER,

   //   GMII-Management
   inout MDIO,
   output MDC,
   input PHY_INTn,   // open drain
   output PHY_RESETn,

   // SERDES
   output ser_enable,
   output ser_prbsen,
   output ser_loopen,
   output ser_rx_en,
   
   output ser_tx_clk,
   output [15:0] ser_t,
   output ser_tklsb,
   output ser_tkmsb,

   input ser_rx_clk,
   input [15:0] ser_r,
   input ser_rklsb,
   input ser_rkmsb,
   
   // CPLD interface
   output cpld_start,
   output cpld_mode,
   output cpld_done,
   input cpld_din,
   input cpld_clk,
   input cpld_detached,
   output cpld_misc,
   input cpld_init_b,
   input por,
   output config_success,
   
   // ADC
   input [13:0] adc_a,
   input adc_ovf_a,
   output adc_on_a,
   output adc_oe_a,
   
   input [13:0] adc_b,
   input adc_ovf_b,
   output adc_on_b,
   output adc_oe_b,
   
   // DAC
   output [15:0] dac_a,
   output [15:0] dac_b,

   // I2C
   input scl_pad_i,
   output scl_pad_o,
   output scl_pad_oen_o,
   input sda_pad_i,
   output sda_pad_o,
   output sda_pad_oen_o,
   
   // Clock Gen Control
   output [1:0] clk_en,
   output [1:0] clk_sel,
   input clk_func,        // FIXME is an input to control the 9510
   input clk_status,

   // Generic SPI
   output sclk,
   output mosi,
   input miso,
   output sen_clk,
   output sen_dac,
   output sen_tx_db,
   output sen_tx_adc,
   output sen_tx_dac,
   output sen_rx_db,
   output sen_rx_adc,
   output sen_rx_dac,
   
   // GPIO to DBoards
   inout [15:0] io_tx,
   inout [15:0] io_rx,

   // External RAM
   inout [17:0] RAM_D,
   output [18:0] RAM_A,
   output RAM_CE1n,
   output RAM_CENn,
   output RAM_CLK,
   output RAM_WEn,
   output RAM_OEn,
   output RAM_LDn,
   
   // Debug stuff
   output uart_tx_o, 
   input uart_rx_i,
   output uart_baud_o,
   input sim_mode,
   input [3:0] clock_divider
   );

   localparam SR_BUF_POOL = 64;   // Uses 1 reg
   localparam SR_UDP_SM   = 96;   // 64 regs
   localparam SR_RX_DSP   = 160;  // 16
   localparam SR_RX_CTRL  = 176;  // 16
   localparam SR_TIME64   = 192;  //  3
   localparam SR_SIMTIMER = 198;  //  2
   localparam SR_TX_DSP   = 208;  // 16
   localparam SR_TX_CTRL  = 224;  // 16

   // FIFO Sizes, 9 = 512 lines, 10 = 1024, 11 = 2048
   // all (most?) are 36 bits wide, so 9 is 1 BRAM, 10 is 2, 11 is 4 BRAMs
   localparam DSP_TX_FIFOSIZE = 10;
   localparam DSP_RX_FIFOSIZE = 10;
   localparam ETH_TX_FIFOSIZE = 10;
   localparam ETH_RX_FIFOSIZE = 11;
   localparam SERDES_TX_FIFOSIZE = 9;
   localparam SERDES_RX_FIFOSIZE = 9;  // RX currently doesn't use a fifo?
   
   wire [7:0] 	set_addr, set_addr_dsp;
   wire [31:0] 	set_data, set_data_dsp;
   wire 	set_stb, set_stb_dsp;
   
   wire 	ram_loader_done;
   wire 	ram_loader_rst, wb_rst, dsp_rst;

   wire [31:0] 	status, status_b0, status_b1, status_b2, status_b3, status_b4, status_b5, status_b6, status_b7;
   wire 	bus_error, spi_int, i2c_int, pps_int, onetime_int, periodic_int, buffer_int;
   wire 	proc_int, overrun, underrun, uart_tx_int, uart_rx_int;

   wire [31:0] 	debug_gpio_0, debug_gpio_1;
   wire [31:0] 	atr_lines;

   wire [31:0] 	debug_rx, debug_mac, debug_mac0, debug_mac1, debug_tx_dsp, debug_txc,
		debug_serdes0, debug_serdes1, debug_serdes2, debug_rx_dsp, debug_udp;

   wire [15:0] 	ser_rx_occ, ser_tx_occ, dsp_rx_occ, dsp_tx_occ, eth_rx_occ, eth_tx_occ, eth_rx_occ2;
   wire 	ser_rx_full, ser_tx_full, dsp_rx_full, dsp_tx_full, eth_rx_full, eth_tx_full, eth_rx_full2;
   wire 	ser_rx_empty, ser_tx_empty, dsp_rx_empty, dsp_tx_empty, eth_rx_empty, eth_tx_empty, eth_rx_empty2;
	
   wire 	serdes_link_up;
   wire 	epoch;
   wire [31:0] 	irq;
   wire [63:0] 	vita_time;
   
   // ///////////////////////////////////////////////////////////////////////////////////////////////
   // Wishbone Single Master INTERCON
   localparam 	dw = 32;  // Data bus width
   localparam 	aw = 16;  // Address bus width, for byte addressibility, 16 = 64K byte memory space
   localparam	sw = 4;   // Select width -- 32-bit data bus with 8-bit granularity.  
   
   wire [dw-1:0] m0_dat_o, m0_dat_i;
   wire [dw-1:0] s0_dat_o, s1_dat_o, s0_dat_i, s1_dat_i, s2_dat_o, s3_dat_o, s2_dat_i, s3_dat_i,
		 s4_dat_o, s5_dat_o, s4_dat_i, s5_dat_i, s6_dat_o, s7_dat_o, s6_dat_i, s7_dat_i,
		 s8_dat_o, s9_dat_o, s8_dat_i, s9_dat_i, sa_dat_o, sa_dat_i, sb_dat_i, sb_dat_o,
		 sc_dat_i, sc_dat_o, sd_dat_i, sd_dat_o, se_dat_i, se_dat_o;
   wire [aw-1:0] m0_adr,s0_adr,s1_adr,s2_adr,s3_adr,s4_adr,s5_adr,s6_adr,s7_adr,s8_adr,s9_adr,sa_adr,sb_adr,sc_adr, sd_adr, se_adr;
   wire [sw-1:0] m0_sel,s0_sel,s1_sel,s2_sel,s3_sel,s4_sel,s5_sel,s6_sel,s7_sel,s8_sel,s9_sel,sa_sel,sb_sel,sc_sel, sd_sel, se_sel;
   wire 	 m0_ack,s0_ack,s1_ack,s2_ack,s3_ack,s4_ack,s5_ack,s6_ack,s7_ack,s8_ack,s9_ack,sa_ack,sb_ack,sc_ack, sd_ack, se_ack;
   wire 	 m0_stb,s0_stb,s1_stb,s2_stb,s3_stb,s4_stb,s5_stb,s6_stb,s7_stb,s8_stb,s9_stb,sa_stb,sb_stb,sc_stb, sd_stb, se_stb;
   wire 	 m0_cyc,s0_cyc,s1_cyc,s2_cyc,s3_cyc,s4_cyc,s5_cyc,s6_cyc,s7_cyc,s8_cyc,s9_cyc,sa_cyc,sb_cyc,sc_cyc, sd_cyc, se_cyc;
   wire 	 m0_err, m0_rty;
   wire 	 m0_we,s0_we,s1_we,s2_we,s3_we,s4_we,s5_we,s6_we,s7_we,s8_we,s9_we,sa_we,sb_we,sc_we,sd_we, se_we;
   
   wb_1master #(.decode_w(6),
		.s0_addr(6'b0000_00),.s0_mask(6'b100000),
		.s1_addr(6'b1000_00),.s1_mask(6'b110000),
 		.s2_addr(6'b1100_00),.s2_mask(6'b111111),
		.s3_addr(6'b1100_01),.s3_mask(6'b111111),
		.s4_addr(6'b1100_10),.s4_mask(6'b111111),
		.s5_addr(6'b1100_11),.s5_mask(6'b111111),
		.s6_addr(6'b1101_00),.s6_mask(6'b111111),
		.s7_addr(6'b1101_01),.s7_mask(6'b111111),
		.s8_addr(6'b1101_10),.s8_mask(6'b111111),
		.s9_addr(6'b1101_11),.s9_mask(6'b111111),
		.sa_addr(6'b1110_00),.sa_mask(6'b111111),
		.sb_addr(6'b1110_01),.sb_mask(6'b111111),
		.sc_addr(6'b1110_10),.sc_mask(6'b111111),
		.sd_addr(6'b1110_11),.sd_mask(6'b111111),
		.se_addr(6'b1111_00),.se_mask(6'b111111),
		.sf_addr(6'b1111_01),.sf_mask(6'b111111),
		.dw(dw),.aw(aw),.sw(sw)) wb_1master
     (.clk_i(wb_clk),.rst_i(wb_rst),       
      .m0_dat_o(m0_dat_o),.m0_ack_o(m0_ack),.m0_err_o(m0_err),.m0_rty_o(m0_rty),.m0_dat_i(m0_dat_i),
      .m0_adr_i(m0_adr),.m0_sel_i(m0_sel),.m0_we_i(m0_we),.m0_cyc_i(m0_cyc),.m0_stb_i(m0_stb),
      .s0_dat_o(s0_dat_o),.s0_adr_o(s0_adr),.s0_sel_o(s0_sel),.s0_we_o	(s0_we),.s0_cyc_o(s0_cyc),.s0_stb_o(s0_stb),
      .s0_dat_i(s0_dat_i),.s0_ack_i(s0_ack),.s0_err_i(0),.s0_rty_i(0),
      .s1_dat_o(s1_dat_o),.s1_adr_o(s1_adr),.s1_sel_o(s1_sel),.s1_we_o	(s1_we),.s1_cyc_o(s1_cyc),.s1_stb_o(s1_stb),
      .s1_dat_i(s1_dat_i),.s1_ack_i(s1_ack),.s1_err_i(0),.s1_rty_i(0),
      .s2_dat_o(s2_dat_o),.s2_adr_o(s2_adr),.s2_sel_o(s2_sel),.s2_we_o	(s2_we),.s2_cyc_o(s2_cyc),.s2_stb_o(s2_stb),
      .s2_dat_i(s2_dat_i),.s2_ack_i(s2_ack),.s2_err_i(0),.s2_rty_i(0),
      .s3_dat_o(s3_dat_o),.s3_adr_o(s3_adr),.s3_sel_o(s3_sel),.s3_we_o	(s3_we),.s3_cyc_o(s3_cyc),.s3_stb_o(s3_stb),
      .s3_dat_i(s3_dat_i),.s3_ack_i(s3_ack),.s3_err_i(0),.s3_rty_i(0),
      .s4_dat_o(s4_dat_o),.s4_adr_o(s4_adr),.s4_sel_o(s4_sel),.s4_we_o	(s4_we),.s4_cyc_o(s4_cyc),.s4_stb_o(s4_stb),
      .s4_dat_i(s4_dat_i),.s4_ack_i(s4_ack),.s4_err_i(0),.s4_rty_i(0),
      .s5_dat_o(s5_dat_o),.s5_adr_o(s5_adr),.s5_sel_o(s5_sel),.s5_we_o	(s5_we),.s5_cyc_o(s5_cyc),.s5_stb_o(s5_stb),
      .s5_dat_i(s5_dat_i),.s5_ack_i(s5_ack),.s5_err_i(0),.s5_rty_i(0),
      .s6_dat_o(s6_dat_o),.s6_adr_o(s6_adr),.s6_sel_o(s6_sel),.s6_we_o	(s6_we),.s6_cyc_o(s6_cyc),.s6_stb_o(s6_stb),
      .s6_dat_i(s6_dat_i),.s6_ack_i(s6_ack),.s6_err_i(0),.s6_rty_i(0),
      .s7_dat_o(s7_dat_o),.s7_adr_o(s7_adr),.s7_sel_o(s7_sel),.s7_we_o	(s7_we),.s7_cyc_o(s7_cyc),.s7_stb_o(s7_stb),
      .s7_dat_i(s7_dat_i),.s7_ack_i(s7_ack),.s7_err_i(0),.s7_rty_i(0),
      .s8_dat_o(s8_dat_o),.s8_adr_o(s8_adr),.s8_sel_o(s8_sel),.s8_we_o	(s8_we),.s8_cyc_o(s8_cyc),.s8_stb_o(s8_stb),
      .s8_dat_i(s8_dat_i),.s8_ack_i(s8_ack),.s8_err_i(0),.s8_rty_i(0),
      .s9_dat_o(s9_dat_o),.s9_adr_o(s9_adr),.s9_sel_o(s9_sel),.s9_we_o	(s9_we),.s9_cyc_o(s9_cyc),.s9_stb_o(s9_stb),
      .s9_dat_i(s9_dat_i),.s9_ack_i(s9_ack),.s9_err_i(0),.s9_rty_i(0),
      .sa_dat_o(sa_dat_o),.sa_adr_o(sa_adr),.sa_sel_o(sa_sel),.sa_we_o(sa_we),.sa_cyc_o(sa_cyc),.sa_stb_o(sa_stb),
      .sa_dat_i(sa_dat_i),.sa_ack_i(sa_ack),.sa_err_i(0),.sa_rty_i(0),
      .sb_dat_o(sb_dat_o),.sb_adr_o(sb_adr),.sb_sel_o(sb_sel),.sb_we_o(sb_we),.sb_cyc_o(sb_cyc),.sb_stb_o(sb_stb),
      .sb_dat_i(sb_dat_i),.sb_ack_i(sb_ack),.sb_err_i(0),.sb_rty_i(0),
      .sc_dat_o(sc_dat_o),.sc_adr_o(sc_adr),.sc_sel_o(sc_sel),.sc_we_o(sc_we),.sc_cyc_o(sc_cyc),.sc_stb_o(sc_stb),
      .sc_dat_i(sc_dat_i),.sc_ack_i(sc_ack),.sc_err_i(0),.sc_rty_i(0),
      .sd_dat_o(sd_dat_o),.sd_adr_o(sd_adr),.sd_sel_o(sd_sel),.sd_we_o(sd_we),.sd_cyc_o(sd_cyc),.sd_stb_o(sd_stb),
      .sd_dat_i(sd_dat_i),.sd_ack_i(sd_ack),.sd_err_i(0),.sd_rty_i(0),
      .se_dat_o(se_dat_o),.se_adr_o(se_adr),.se_sel_o(se_sel),.se_we_o(se_we),.se_cyc_o(se_cyc),.se_stb_o(se_stb),
      .se_dat_i(se_dat_i),.se_ack_i(se_ack),.se_err_i(0),.se_rty_i(0),
      .sf_dat_i(0),.sf_ack_i(0),.sf_err_i(0),.sf_rty_i(0)  );
   
   //////////////////////////////////////////////////////////////////////////////////////////
   // Reset Controller
   system_control sysctrl (.wb_clk_i(wb_clk), // .por_i(por),
			   .ram_loader_rst_o(ram_loader_rst),
			   .wb_rst_o(wb_rst),
			   .ram_loader_done_i(ram_loader_done));

   assign 	 config_success = ram_loader_done;
   reg 		 takeover = 0;

   wire 	 cpld_start_int, cpld_mode_int, cpld_done_int;
   
   always @(posedge wb_clk)
     if(ram_loader_done)
       takeover = 1;
   assign 	 cpld_misc = ~takeover;

   wire 	 sd_clk, sd_csn, sd_mosi, sd_miso;
   
   assign 	 sd_miso = cpld_din;
   assign 	 cpld_start = takeover ? sd_clk	: cpld_start_int;
   assign 	 cpld_mode = takeover ? sd_csn : cpld_mode_int;
   assign 	 cpld_done = takeover ? sd_mosi : cpld_done_int;
   
   // ///////////////////////////////////////////////////////////////////
   // RAM Loader

   wire [31:0] 	 ram_loader_dat, iwb_dat;
   wire [15:0] 	 ram_loader_adr, iwb_adr;
   wire [3:0] 	 ram_loader_sel;
   wire 	 ram_loader_stb, ram_loader_we, ram_loader_ack;
   wire 	 iwb_ack, iwb_stb;
   ram_loader #(.AWIDTH(16),.RAM_SIZE(RAM_SIZE))
     ram_loader (.clk_i(wb_clk),.rst_i(ram_loader_rst),
		 // CPLD Interface
		 .cfg_clk_i(cpld_clk),
		 .cfg_data_i(cpld_din),
		 .start_o(cpld_start_int),
		 .mode_o(cpld_mode_int),
		 .done_o(cpld_done_int),
		 .detached_i(cpld_detached),
		 // Wishbone Interface
		 .wb_dat_o(ram_loader_dat),.wb_adr_o(ram_loader_adr),
		 .wb_stb_o(ram_loader_stb),.wb_cyc_o(),.wb_sel_o(ram_loader_sel),
		 .wb_we_o(ram_loader_we),.wb_ack_i(ram_loader_ack),
		 .ram_loader_done_o(ram_loader_done));

   // /////////////////////////////////////////////////////////////////////////
   // Processor
   aeMB_core_BE #(.ISIZ(16),.DSIZ(16),.MUL(0),.BSF(1))
     aeMB (.sys_clk_i(wb_clk), .sys_rst_i(wb_rst),
	   // Instruction Wishbone bus to I-RAM
	   .iwb_stb_o(iwb_stb),.iwb_adr_o(iwb_adr),
	   .iwb_dat_i(iwb_dat),.iwb_ack_i(iwb_ack),
	   // Data Wishbone bus to system bus fabric
	   .dwb_we_o(m0_we),.dwb_stb_o(m0_stb),.dwb_dat_o(m0_dat_i),.dwb_adr_o(m0_adr),
	   .dwb_dat_i(m0_dat_o),.dwb_ack_i(m0_ack),.dwb_sel_o(m0_sel),.dwb_cyc_o(m0_cyc),
	   // Interrupts and exceptions
	   .sys_int_i(proc_int),.sys_exc_i(bus_error) );
   
   assign 	 bus_error = m0_err | m0_rty;
   
   // /////////////////////////////////////////////////////////////////////////
   // Dual Ported RAM -- D-Port is Slave #0 on main Wishbone
   // I-port connects directly to processor and ram loader

   wire 	 flush_icache;
   ram_harv_cache #(.AWIDTH(15),.RAM_SIZE(RAM_SIZE),.ICWIDTH(7),.DCWIDTH(6))
     sys_ram(.wb_clk_i(wb_clk),.wb_rst_i(wb_rst),
	     
	     .ram_loader_adr_i(ram_loader_adr[14:0]), .ram_loader_dat_i(ram_loader_dat),
	     .ram_loader_stb_i(ram_loader_stb), .ram_loader_sel_i(ram_loader_sel),
	     .ram_loader_we_i(ram_loader_we), .ram_loader_ack_o(ram_loader_ack),
	     .ram_loader_done_i(ram_loader_done),
	     
	     .iwb_adr_i(iwb_adr[14:0]), .iwb_stb_i(iwb_stb),
	     .iwb_dat_o(iwb_dat), .iwb_ack_o(iwb_ack),
	     
	     .dwb_adr_i(s0_adr[14:0]), .dwb_dat_i(s0_dat_o), .dwb_dat_o(s0_dat_i),
	     .dwb_we_i(s0_we), .dwb_ack_o(s0_ack), .dwb_stb_i(s0_stb), .dwb_sel_i(s0_sel),
	     .flush_icache(flush_icache));
   
   setting_reg #(.my_addr(7)) sr_icache (.clk(wb_clk),.rst(wb_rst),.strobe(set_stb),.addr(set_addr),
					 .in(set_data),.out(),.changed(flush_icache));

   // /////////////////////////////////////////////////////////////////////////
   // Buffer Pool, slave #1
   wire 	 rd0_ready_i, rd0_ready_o;
   wire 	 rd1_ready_i, rd1_ready_o;
   wire 	 rd2_ready_i, rd2_ready_o;
   wire 	 rd3_ready_i, rd3_ready_o;
   wire [3:0] 	 rd0_flags, rd1_flags, rd2_flags, rd3_flags;
   wire [31:0] 	 rd0_dat, rd1_dat, rd2_dat, rd3_dat;

   wire 	 wr0_ready_i, wr0_ready_o;
   wire 	 wr1_ready_i, wr1_ready_o;
   wire 	 wr2_ready_i, wr2_ready_o;
   wire 	 wr3_ready_i, wr3_ready_o;
   wire [3:0] 	 wr0_flags, wr1_flags, wr2_flags, wr3_flags;
   wire [31:0] 	 wr0_dat, wr1_dat, wr2_dat, wr3_dat;
   
   buffer_pool #(.BUF_SIZE(9), .SET_ADDR(SR_BUF_POOL)) buffer_pool
     (.wb_clk_i(wb_clk),.wb_rst_i(wb_rst),
      .wb_we_i(s1_we),.wb_stb_i(s1_stb),.wb_adr_i(s1_adr),.wb_dat_i(s1_dat_o),   
      .wb_dat_o(s1_dat_i),.wb_ack_o(s1_ack),.wb_err_o(),.wb_rty_o(),
   
      .stream_clk(dsp_clk), .stream_rst(dsp_rst),
      .set_stb(set_stb_dsp), .set_addr(set_addr_dsp), .set_data(set_data_dsp),
      .status(status),.sys_int_o(buffer_int),

      .s0(status_b0),.s1(status_b1),.s2(status_b2),.s3(status_b3),
      .s4(status_b4),.s5(status_b5),.s6(status_b6),.s7(status_b7),

      // Write Interfaces
      .wr0_data_i(wr0_dat), .wr0_flags_i(wr0_flags), .wr0_ready_i(wr0_ready_i), .wr0_ready_o(wr0_ready_o),
      .wr1_data_i(wr1_dat), .wr1_flags_i(wr1_flags), .wr1_ready_i(wr1_ready_i), .wr1_ready_o(wr1_ready_o),
      .wr2_data_i(wr2_dat), .wr2_flags_i(wr2_flags), .wr2_ready_i(wr2_ready_i), .wr2_ready_o(wr2_ready_o),
      .wr3_data_i(wr3_dat), .wr3_flags_i(wr3_flags), .wr3_ready_i(wr3_ready_i), .wr3_ready_o(wr3_ready_o),
      // Read Interfaces
      .rd0_data_o(rd0_dat), .rd0_flags_o(rd0_flags), .rd0_ready_i(rd0_ready_i), .rd0_ready_o(rd0_ready_o),
      .rd1_data_o(rd1_dat), .rd1_flags_o(rd1_flags), .rd1_ready_i(rd1_ready_i), .rd1_ready_o(rd1_ready_o),
      .rd2_data_o(rd2_dat), .rd2_flags_o(rd2_flags), .rd2_ready_i(rd2_ready_i), .rd2_ready_o(rd2_ready_o),
      .rd3_data_o(rd3_dat), .rd3_flags_o(rd3_flags), .rd3_ready_i(rd3_ready_i), .rd3_ready_o(rd3_ready_o)
      );

   wire [31:0] 	 status_enc;
   priority_enc priority_enc (.in({16'b0,status[15:0]}), .out(status_enc));
   
   // /////////////////////////////////////////////////////////////////////////
   // SPI -- Slave #2
   spi_top shared_spi
     (.wb_clk_i(wb_clk),.wb_rst_i(wb_rst),.wb_adr_i(s2_adr[4:0]),.wb_dat_i(s2_dat_o),
      .wb_dat_o(s2_dat_i),.wb_sel_i(s2_sel),.wb_we_i(s2_we),.wb_stb_i(s2_stb),
      .wb_cyc_i(s2_cyc),.wb_ack_o(s2_ack),.wb_err_o(),.wb_int_o(spi_int),
      .ss_pad_o({sen_tx_db,sen_tx_adc,sen_tx_dac,sen_rx_db,sen_rx_adc,sen_rx_dac,sen_dac,sen_clk}),
      .sclk_pad_o(sclk),.mosi_pad_o(mosi),.miso_pad_i(miso) );

   // /////////////////////////////////////////////////////////////////////////
   // I2C -- Slave #3
   i2c_master_top #(.ARST_LVL(1)) 
     i2c (.wb_clk_i(wb_clk),.wb_rst_i(wb_rst),.arst_i(1'b0), 
	  .wb_adr_i(s3_adr[4:2]),.wb_dat_i(s3_dat_o[7:0]),.wb_dat_o(s3_dat_i[7:0]),
	  .wb_we_i(s3_we),.wb_stb_i(s3_stb),.wb_cyc_i(s3_cyc),
	  .wb_ack_o(s3_ack),.wb_inta_o(i2c_int),
	  .scl_pad_i(scl_pad_i),.scl_pad_o(scl_pad_o),.scl_padoen_o(scl_pad_oen_o),
	  .sda_pad_i(sda_pad_i),.sda_pad_o(sda_pad_o),.sda_padoen_o(sda_pad_oen_o) );

   assign 	 s3_dat_i[31:8] = 24'd0;
   
   // /////////////////////////////////////////////////////////////////////////
   // GPIOs -- Slave #4
   nsgpio nsgpio(.clk_i(wb_clk),.rst_i(wb_rst),
		 .cyc_i(s4_cyc),.stb_i(s4_stb),.adr_i(s4_adr[3:0]),.we_i(s4_we),
		 .dat_i(s4_dat_o),.dat_o(s4_dat_i),.ack_o(s4_ack),
		 .atr(atr_lines),.debug_0(debug_gpio_0),.debug_1(debug_gpio_1),
		 .gpio( {io_tx,io_rx} ) );

   // /////////////////////////////////////////////////////////////////////////
   // Buffer Pool Status -- Slave #5   
   
   reg [31:0] 	 cycle_count;
   always @(posedge wb_clk)
     if(wb_rst)
       cycle_count <= 0;
     else
       cycle_count <= cycle_count + 1;
   
   wb_readback_mux buff_pool_status
     (.wb_clk_i(wb_clk), .wb_rst_i(wb_rst), .wb_stb_i(s5_stb),
      .wb_adr_i(s5_adr), .wb_dat_o(s5_dat_i), .wb_ack_o(s5_ack),
      
      .word00(status_b0),.word01(status_b1),.word02(status_b2),.word03(status_b3),
      .word04(status_b4),.word05(status_b5),.word06(status_b6),.word07(status_b7),
      .word08(status),.word09({sim_mode,27'b0,clock_divider[3:0]}),.word10(vita_time[63:32]),
      .word11(vita_time[31:0]),.word12(32'b0),.word13(irq),.word14(status_enc),.word15(cycle_count)
      );

   // /////////////////////////////////////////////////////////////////////////
   // Ethernet MAC  Slave #6

   wire [18:0] 	 rx_f19_data, tx_f19_data;
   wire 	 rx_f19_src_rdy, rx_f19_dst_rdy, rx_f36_src_rdy, rx_f36_dst_rdy;
   
   simple_gemac_wrapper19 #(.RXFIFOSIZE(11), .TXFIFOSIZE(6)) simple_gemac_wrapper19
     (.clk125(clk_to_mac),  .reset(wb_rst),
      .GMII_GTX_CLK(GMII_GTX_CLK), .GMII_TX_EN(GMII_TX_EN),  
      .GMII_TX_ER(GMII_TX_ER), .GMII_TXD(GMII_TXD),
      .GMII_RX_CLK(GMII_RX_CLK), .GMII_RX_DV(GMII_RX_DV),  
      .GMII_RX_ER(GMII_RX_ER), .GMII_RXD(GMII_RXD),
      .sys_clk(dsp_clk),
      .rx_f19_data(rx_f19_data), .rx_f19_src_rdy(rx_f19_src_rdy), .rx_f19_dst_rdy(rx_f19_dst_rdy),
      .tx_f19_data(tx_f19_data), .tx_f19_src_rdy(tx_f19_src_rdy), .tx_f19_dst_rdy(tx_f19_dst_rdy),
      .wb_clk(wb_clk), .wb_rst(wb_rst), .wb_stb(s6_stb), .wb_cyc(s6_cyc), .wb_ack(s6_ack),
      .wb_we(s6_we), .wb_adr(s6_adr), .wb_dat_i(s6_dat_o), .wb_dat_o(s6_dat_i),
      .mdio(MDIO), .mdc(MDC),
      .debug(debug_mac));

   wire [35:0] 	 udp_tx_data, udp_rx_data;
   wire 	 udp_tx_src_rdy, udp_tx_dst_rdy, udp_rx_src_rdy, udp_rx_dst_rdy;
   
   udp_wrapper #(.BASE(SR_UDP_SM)) udp_wrapper
     (.clk(dsp_clk), .reset(dsp_rst), .clear(0),
<<<<<<< HEAD
      .set_stb(set_stb), .set_addr(set_addr), .set_data(set_data),
=======
      .set_stb(set_stb_dsp), .set_addr(set_addr_dsp), .set_data(set_data_dsp),
>>>>>>> b38d2424
      .rx_f19_data(rx_f19_data), .rx_f19_src_rdy_i(rx_f19_src_rdy), .rx_f19_dst_rdy_o(rx_f19_dst_rdy),
      .tx_f19_data(tx_f19_data), .tx_f19_src_rdy_o(tx_f19_src_rdy), .tx_f19_dst_rdy_i(tx_f19_dst_rdy),
      .rx_f36_data(udp_rx_data), .rx_f36_src_rdy_o(udp_rx_src_rdy), .rx_f36_dst_rdy_i(udp_rx_dst_rdy),
      .tx_f36_data(udp_tx_data), .tx_f36_src_rdy_i(udp_tx_src_rdy), .tx_f36_dst_rdy_o(udp_tx_dst_rdy),
      .debug(debug_udp) );

   fifo_cascade #(.WIDTH(36), .SIZE(ETH_TX_FIFOSIZE)) tx_eth_fifo
     (.clk(dsp_clk), .reset(dsp_rst), .clear(0),
      .datain({rd2_flags,rd2_dat}), .src_rdy_i(rd2_ready_o), .dst_rdy_o(rd2_ready_i),
      .dataout(udp_tx_data), .src_rdy_o(udp_tx_src_rdy), .dst_rdy_i(udp_tx_dst_rdy));

   fifo_cascade #(.WIDTH(36), .SIZE(ETH_RX_FIFOSIZE)) rx_eth_fifo
     (.clk(dsp_clk), .reset(dsp_rst), .clear(0),
      .datain(udp_rx_data), .src_rdy_i(udp_rx_src_rdy), .dst_rdy_o(udp_rx_dst_rdy),
      .dataout({wr2_flags,wr2_dat}), .src_rdy_o(wr2_ready_i), .dst_rdy_i(wr2_ready_o));
   
   // /////////////////////////////////////////////////////////////////////////
   // Settings Bus -- Slave #7
   settings_bus settings_bus
     (.wb_clk(wb_clk),.wb_rst(wb_rst),.wb_adr_i(s7_adr),.wb_dat_i(s7_dat_o),
      .wb_stb_i(s7_stb),.wb_we_i(s7_we),.wb_ack_o(s7_ack),
      .strobe(set_stb),.addr(set_addr),.data(set_data));
   
   assign 	 s7_dat_i = 32'd0;

   settings_bus_crossclock settings_bus_crossclock
     (.clk_i(wb_clk), .rst_i(wb_rst), .set_stb_i(set_stb), .set_addr_i(set_addr), .set_data_i(set_data),
      .clk_o(dsp_clk), .rst_o(dsp_rst), .set_stb_o(set_stb_dsp), .set_addr_o(set_addr_dsp), .set_data_o(set_data_dsp));
   
   // Output control lines
   wire [7:0] 	 clock_outs, serdes_outs, adc_outs;
   assign 	 {clock_ready, clk_en[1:0], clk_sel[1:0]} = clock_outs[4:0];
   assign 	 {ser_enable, ser_prbsen, ser_loopen, ser_rx_en} = serdes_outs[3:0];
   assign 	 {adc_oe_a, adc_on_a, adc_oe_b, adc_on_b } = adc_outs[3:0];

   wire 	 phy_reset;
   assign 	 PHY_RESETn = ~phy_reset;
   
   setting_reg #(.my_addr(0),.width(8)) sr_clk (.clk(wb_clk),.rst(wb_rst),.strobe(s7_ack),.addr(set_addr),
				      .in(set_data),.out(clock_outs),.changed());
   setting_reg #(.my_addr(1),.width(8)) sr_ser (.clk(wb_clk),.rst(wb_rst),.strobe(set_stb),.addr(set_addr),
				      .in(set_data),.out(serdes_outs),.changed());
   setting_reg #(.my_addr(2),.width(8)) sr_adc (.clk(wb_clk),.rst(wb_rst),.strobe(set_stb),.addr(set_addr),
				      .in(set_data),.out(adc_outs),.changed());
   setting_reg #(.my_addr(4),.width(1)) sr_phy (.clk(wb_clk),.rst(wb_rst),.strobe(set_stb),.addr(set_addr),
				      .in(set_data),.out(phy_reset),.changed());

   // /////////////////////////////////////////////////////////////////////////
   //  LEDS
   //    register 8 determines whether leds are controlled by SW or not
   //    1 = controlled by HW, 0 = by SW
   //    In Rev3 there are only 6 leds, and the highest one is on the ETH connector
   
   wire [7:0] 	 led_src, led_sw;
   wire [7:0] 	 led_hw = {clk_status,serdes_link_up};
   
   setting_reg #(.my_addr(3),.width(8)) sr_led (.clk(wb_clk),.rst(wb_rst),.strobe(set_stb),.addr(set_addr),
				      .in(set_data),.out(led_sw),.changed());
   setting_reg #(.my_addr(8),.width(8)) sr_led_src (.clk(wb_clk),.rst(wb_rst),.strobe(set_stb),.addr(set_addr),
					  .in(set_data),.out(led_src),.changed());

   assign 	 leds = (led_src & led_hw) | (~led_src & led_sw);
   
   // /////////////////////////////////////////////////////////////////////////
   // Interrupt Controller, Slave #8

   assign irq= {{8'b0},
		{8'b0},
		{3'b0, periodic_int, clk_status, serdes_link_up, uart_tx_int, uart_rx_int},
		{pps_int,overrun,underrun,PHY_INTn,i2c_int,spi_int,onetime_int,buffer_int}};
   
   pic pic(.clk_i(wb_clk),.rst_i(wb_rst),.cyc_i(s8_cyc),.stb_i(s8_stb),.adr_i(s8_adr[4:2]),
	   .we_i(s8_we),.dat_i(s8_dat_o),.dat_o(s8_dat_i),.ack_o(s8_ack),.int_o(proc_int),
	   .irq(irq) );
 	 
   // /////////////////////////////////////////////////////////////////////////
   // Master Timer, Slave #9

   // No longer used, replaced with simple_timer below
   /*
   wire [31:0] 	 master_time;
   timer timer
     (.wb_clk_i(wb_clk),.rst_i(wb_rst),
      .cyc_i(s9_cyc),.stb_i(s9_stb),.adr_i(s9_adr[4:2]),
      .we_i(s9_we),.dat_i(s9_dat_o),.dat_o(s9_dat_i),.ack_o(s9_ack),
      .sys_clk_i(dsp_clk),.master_time_i(master_time),.int_o(timer_int) );
    */
   assign s9_ack = 0;
   
   // /////////////////////////////////////////////////////////////////////////
   //  Simple Timer interrupts
   
   simple_timer #(.BASE(SR_SIMTIMER)) simple_timer
     (.clk(wb_clk), .reset(wb_rst),
      .set_stb(set_stb), .set_addr(set_addr), .set_data(set_data),
      .onetime_int(onetime_int), .periodic_int(periodic_int));
   
   // /////////////////////////////////////////////////////////////////////////
   // UART, Slave #10

   simple_uart #(.TXDEPTH(3),.RXDEPTH(3)) uart  // depth of 3 is 128 entries
     (.clk_i(wb_clk),.rst_i(wb_rst),
      .we_i(sa_we),.stb_i(sa_stb),.cyc_i(sa_cyc),.ack_o(sa_ack),
      .adr_i(sa_adr[4:2]),.dat_i(sa_dat_o),.dat_o(sa_dat_i),
      .rx_int_o(uart_rx_int),.tx_int_o(uart_tx_int),
      .tx_o(uart_tx_o),.rx_i(uart_rx_i),.baud_o(uart_baud_o));
   
   // /////////////////////////////////////////////////////////////////////////
   // ATR Controller, Slave #11

   wire 	 run_rx, run_tx;
   reg 		 run_rx_d1;
   always @(posedge dsp_clk)
     run_rx_d1 <= run_rx;
   
   atr_controller atr_controller
     (.clk_i(wb_clk),.rst_i(wb_rst),
      .adr_i(sb_adr[5:0]),.sel_i(sb_sel),.dat_i(sb_dat_o),.dat_o(sb_dat_i),
      .we_i(sb_we),.stb_i(sb_stb),.cyc_i(sb_cyc),.ack_o(sb_ack),
      .run_rx(run_rx_d1),.run_tx(run_tx),.ctrl_lines(atr_lines) );
   
   // //////////////////////////////////////////////////////////////////////////
   // Time Sync, Slave #12 

   // No longer used, see time_64bit.  Still need to handle mimo time, though
   assign sc_ack = 0;
   
   // /////////////////////////////////////////////////////////////////////////
   // SD Card Reader / Writer, Slave #13

   sd_spi_wb sd_spi_wb
     (.clk(wb_clk),.rst(wb_rst),
      .sd_clk(sd_clk),.sd_csn(sd_csn),.sd_mosi(sd_mosi),.sd_miso(sd_miso),
      .wb_cyc_i(sd_cyc),.wb_stb_i(sd_stb),.wb_we_i(sd_we),
      .wb_adr_i(sd_adr[3:2]),.wb_dat_i(sd_dat_o[7:0]),.wb_dat_o(sd_dat_i[7:0]),
      .wb_ack_o(sd_ack) );

   assign sd_dat_i[31:8] = 0;

   // /////////////////////////////////////////////////////////////////////////
   // DSP RX
   wire [31:0] 	 sample_rx, sample_tx;
   wire 	 strobe_rx, strobe_tx;
   wire 	 rx_dst_rdy, rx_src_rdy, rx1_dst_rdy, rx1_src_rdy;
   wire [99:0] 	 rx_data;
   wire [35:0] 	 rx1_data;
   
   dsp_core_rx #(.BASE(SR_RX_DSP)) dsp_core_rx
     (.clk(dsp_clk),.rst(dsp_rst),
      .set_stb(set_stb_dsp),.set_addr(set_addr_dsp),.set_data(set_data_dsp),
      .adc_a(adc_a),.adc_ovf_a(adc_ovf_a),.adc_b(adc_b),.adc_ovf_b(adc_ovf_b),
      .sample(sample_rx), .run(run_rx_d1), .strobe(strobe_rx),
      .debug(debug_rx_dsp) );

   wire [31:0] 	 vrc_debug;
   
   vita_rx_control #(.BASE(SR_RX_CTRL), .WIDTH(32)) vita_rx_control
     (.clk(dsp_clk), .reset(dsp_rst), .clear(0),
<<<<<<< HEAD
      .set_stb(set_stb),.set_addr(set_addr),.set_data(set_data),
=======
      .set_stb(set_stb_dsp),.set_addr(set_addr_dsp),.set_data(set_data_dsp),
>>>>>>> b38d2424
      .vita_time(vita_time), .overrun(overrun),
      .sample(sample_rx), .run(run_rx), .strobe(strobe_rx),
      .sample_fifo_o(rx_data), .sample_fifo_dst_rdy_i(rx_dst_rdy), .sample_fifo_src_rdy_o(rx_src_rdy),
      .debug_rx(vrc_debug));

   wire [3:0] 	 vita_state;
   
   vita_rx_framer #(.BASE(SR_RX_CTRL), .MAXCHAN(1)) vita_rx_framer
     (.clk(dsp_clk), .reset(dsp_rst), .clear(0),
<<<<<<< HEAD
      .set_stb(set_stb),.set_addr(set_addr),.set_data(set_data),
=======
      .set_stb(set_stb_dsp),.set_addr(set_addr_dsp),.set_data(set_data_dsp),
>>>>>>> b38d2424
      .sample_fifo_i(rx_data), .sample_fifo_dst_rdy_o(rx_dst_rdy), .sample_fifo_src_rdy_i(rx_src_rdy),
      .data_o(rx1_data), .dst_rdy_i(rx1_dst_rdy), .src_rdy_o(rx1_src_rdy),
      .fifo_occupied(), .fifo_full(), .fifo_empty(),
      .debug_rx(vita_state) );

   fifo_cascade #(.WIDTH(36), .SIZE(DSP_RX_FIFOSIZE)) rx_fifo_cascade
     (.clk(dsp_clk), .reset(dsp_rst), .clear(0),
      .datain(rx1_data), .src_rdy_i(rx1_src_rdy), .dst_rdy_o(rx1_dst_rdy),
      .dataout({wr1_flags,wr1_dat}), .src_rdy_o(wr1_ready_i), .dst_rdy_i(wr1_ready_o));

   // ///////////////////////////////////////////////////////////////////////////////////
   // DSP TX

   wire [35:0] 	 tx_data;
   wire [99:0] 	 tx1_data;
   wire 	 tx_src_rdy, tx_dst_rdy, tx1_src_rdy, tx1_dst_rdy;

   wire [31:0] 	 debug_vtc, debug_vtd, debug_vt;
   
   fifo_cascade #(.WIDTH(36), .SIZE(DSP_TX_FIFOSIZE)) tx_fifo_cascade
     (.clk(dsp_clk), .reset(dsp_rst), .clear(0),
      .datain({rd1_flags,rd1_dat}), .src_rdy_i(rd1_ready_o), .dst_rdy_o(rd1_ready_i),
      .dataout(tx_data), .src_rdy_o(tx_src_rdy), .dst_rdy_i(tx_dst_rdy) );

   vita_tx_deframer #(.BASE(SR_TX_CTRL), .MAXCHAN(1)) vita_tx_deframer
     (.clk(dsp_clk), .reset(dsp_rst), .clear(0),
<<<<<<< HEAD
      .set_stb(set_stb),.set_addr(set_addr),.set_data(set_data),
=======
      .set_stb(set_stb_dsp),.set_addr(set_addr_dsp),.set_data(set_data_dsp),
>>>>>>> b38d2424
      .data_i(tx_data), .src_rdy_i(tx_src_rdy), .dst_rdy_o(tx_dst_rdy),
      .sample_fifo_o(tx1_data), .sample_fifo_src_rdy_o(tx1_src_rdy), .sample_fifo_dst_rdy_i(tx1_dst_rdy),
      .debug(debug_vtd) );

   vita_tx_control #(.BASE(SR_TX_CTRL), .WIDTH(32)) vita_tx_control
     (.clk(dsp_clk), .reset(dsp_rst), .clear(0),
<<<<<<< HEAD
      .set_stb(set_stb),.set_addr(set_addr),.set_data(set_data),
=======
      .set_stb(set_stb_dsp),.set_addr(set_addr_dsp),.set_data(set_data_dsp),
>>>>>>> b38d2424
      .vita_time(vita_time),.underrun(underrun),
      .sample_fifo_i(tx1_data), .sample_fifo_src_rdy_i(tx1_src_rdy), .sample_fifo_dst_rdy_o(tx1_dst_rdy),
      .sample(sample_tx), .run(run_tx), .strobe(strobe_tx),
      .debug(debug_vtc) );
   
   assign debug_vt = debug_vtc | debug_vtd;
   
   dsp_core_tx #(.BASE(SR_TX_DSP)) dsp_core_tx
     (.clk(dsp_clk),.rst(dsp_rst),
<<<<<<< HEAD
      .set_stb(set_stb),.set_addr(set_addr),.set_data(set_data),
=======
      .set_stb(set_stb_dsp),.set_addr(set_addr_dsp),.set_data(set_data_dsp),
>>>>>>> b38d2424
      .sample(sample_tx), .run(run_tx), .strobe(strobe_tx),
      .dac_a(dac_a),.dac_b(dac_b),
      .debug(debug_tx_dsp) );

   assign dsp_rst = wb_rst;

   // ///////////////////////////////////////////////////////////////////////////////////
   // SERDES

   serdes #(.TXFIFOSIZE(SERDES_TX_FIFOSIZE),.RXFIFOSIZE(SERDES_RX_FIFOSIZE)) serdes
     (.clk(dsp_clk),.rst(dsp_rst),
      .ser_tx_clk(ser_tx_clk),.ser_t(ser_t),.ser_tklsb(ser_tklsb),.ser_tkmsb(ser_tkmsb),
      .rd_dat_i(rd0_dat),.rd_flags_i(rd0_flags),.rd_ready_o(rd0_ready_i),.rd_ready_i(rd0_ready_o),
      .ser_rx_clk(ser_rx_clk),.ser_r(ser_r),.ser_rklsb(ser_rklsb),.ser_rkmsb(ser_rkmsb),
      .wr_dat_o(wr0_dat),.wr_flags_o(wr0_flags),.wr_ready_o(wr0_ready_i),.wr_ready_i(wr0_ready_o),
      .tx_occupied(ser_tx_occ),.tx_full(ser_tx_full),.tx_empty(ser_tx_empty),
      .rx_occupied(ser_rx_occ),.rx_full(ser_rx_full),.rx_empty(ser_rx_empty),
      .serdes_link_up(serdes_link_up),.debug0(debug_serdes0), .debug1(debug_serdes1) );

   // ///////////////////////////////////////////////////////////////////////////////////
   // External RAM Interface

   localparam PAGE_SIZE = 10;  // PAGE SIZE is in bytes, 10 = 1024 bytes

   wire [15:0] bus2ram, ram2bus;
   wire [15:0] bridge_adr;
   wire [1:0]  bridge_sel;
   wire        bridge_stb, bridge_cyc, bridge_we, bridge_ack;
   
   wire [19:0] page;
   wire [19:0] wb_ram_adr = {page[19:PAGE_SIZE],bridge_adr[PAGE_SIZE-1:0]};
   setting_reg #(.my_addr(6),.width(20)) sr_page (.clk(wb_clk),.rst(wb_rst),.strobe(set_stb),.addr(set_addr),
				       .in(set_data),.out(page),.changed());

   wb_bridge_16_32 bridge
     (.wb_clk(wb_clk),.wb_rst(wb_rst),
      .A_cyc_i(se_cyc),.A_stb_i(se_stb),.A_we_i(se_we),.A_sel_i(se_sel),
      .A_adr_i(se_adr),.A_dat_i(se_dat_o),.A_dat_o(se_dat_i),.A_ack_o(se_ack),
      .B_cyc_o(bridge_cyc),.B_stb_o(bridge_stb),.B_we_o(bridge_we),.B_sel_o(bridge_sel),
      .B_adr_o(bridge_adr),.B_dat_o(bus2ram),.B_dat_i(ram2bus),.B_ack_i(bridge_ack));

   wb_zbt16_b wb_zbt16_b
     (.clk(wb_clk),.rst(wb_rst),
      .wb_adr_i(wb_ram_adr),.wb_dat_i(bus2ram),.wb_dat_o(ram2bus),.wb_sel_i(bridge_sel),
      .wb_cyc_i(bridge_cyc),.wb_stb_i(bridge_stb),.wb_ack_o(bridge_ack),.wb_we_i(bridge_we),
      .sram_clk(RAM_CLK),.sram_a(RAM_A),.sram_d(RAM_D[15:0]),.sram_we(RAM_WEn),
      .sram_bw(),.sram_adv(RAM_LDn),.sram_ce(RAM_CENn),.sram_oe(RAM_OEn),
      .sram_mode(),.sram_zz() );

   assign      RAM_CE1n = 0;
   assign      RAM_D[17:16] = 2'bzz;
   
   // /////////////////////////////////////////////////////////////////////////
   // VITA Timing

   time_64bit #(.TICKS_PER_SEC(32'd100000000),.BASE(SR_TIME64)) time_64bit
<<<<<<< HEAD
     (.clk(dsp_clk), .rst(dsp_rst), .set_stb(set_stb), .set_addr(set_addr), .set_data(set_data),
=======
     (.clk(dsp_clk), .rst(dsp_rst), .set_stb(set_stb_dsp), .set_addr(set_addr_dsp), .set_data(set_data_dsp),
>>>>>>> b38d2424
      .pps(pps_in), .vita_time(vita_time), .pps_int(pps_int));
   
   // /////////////////////////////////////////////////////////////////////////////////////////
   // Debug Pins
   
   // FIFO Level Debugging
   reg [31:0]  host_to_dsp_fifo,dsp_to_host_fifo,eth_mac_debug,serdes_to_dsp_fifo,dsp_to_serdes_fifo;
   
   always @(posedge dsp_clk)
     serdes_to_dsp_fifo <= { {ser_rx_full,ser_rx_empty,ser_rx_occ[13:0]},
			     {dsp_tx_full,dsp_tx_empty,dsp_tx_occ[13:0]} };

   always @(posedge dsp_clk)
     dsp_to_serdes_fifo <= { {ser_tx_full,ser_tx_empty,ser_tx_occ[13:0]},
			     {dsp_rx_full,dsp_rx_empty,dsp_rx_occ[13:0]} };
   
   always @(posedge dsp_clk)
     host_to_dsp_fifo <= { {eth_rx_full,eth_rx_empty,eth_rx_occ[13:0]},
			   {dsp_tx_full,dsp_tx_empty,dsp_tx_occ[13:0]} };
   
   always @(posedge dsp_clk)
     dsp_to_host_fifo <= { {eth_tx_full,eth_tx_empty,eth_tx_occ[13:0]},
			   {dsp_rx_full,dsp_rx_empty,dsp_rx_occ[13:0]} };
   
   always @(posedge dsp_clk)
     eth_mac_debug <= { { 6'd0, GMII_TX_EN, GMII_RX_DV, debug_mac0[7:0]},
			{eth_rx_full2, eth_rx_empty2, eth_rx_occ2[13:0]} };
   
   assign  debug_clk[0]  = GMII_RX_CLK; // wb_clk;
   assign  debug_clk[1]  = dsp_clk;

/*
 
   wire        mdio_cpy  = MDIO;
   assign  debug 	 = { { 1'b0, s6_stb, s6_ack, s6_we, s6_sel[3:0] },
			     { s6_adr[15:8] },
			     { s6_adr[7:0] },
			     { 6'd0, mdio_cpy, MDC } };
*/
/*
   assign debug 	 = { { GMII_TXD },
			     { 5'd0, GMII_TX_EN, GMII_TX_ER, GMII_GTX_CLK },
			     { wr2_flags, rd2_flags },
			     { 4'd0, wr2_ready_i, wr2_ready_o, rd2_ready_i, rd2_ready_o } };
   assign debug 	 = { { GMII_RXD },
			     { 5'd0, GMII_RX_DV, GMII_RX_ER, GMII_RX_CLK },
			     { wr2_flags, rd2_flags },
			     { GMII_TX_EN,3'd0, wr2_ready_i, wr2_ready_o, rd2_ready_i, rd2_ready_o } };
 */

//   assign debug = debug_udp;
   assign debug = vrc_debug;
   assign debug_gpio_0 = { {pps_in, pps_int, 2'd0, vita_state},
			   {2'd0, rx_dst_rdy, rx_src_rdy, rx_data[99:96]},
			   {run_rx_d1, run_rx, strobe_rx, overrun, wr1_flags[3:0]} , 
			   {wr1_ready_i, wr1_ready_o, rx1_src_rdy, rx1_dst_rdy, rx1_data[35:32]}};

   assign debug_gpio_1 = {vita_time[63:32] };
   
/*
    assign debug_gpio_1 = { { tx_f19_data[15:8] },
			   { tx_f19_data[7:0] },
			   { 3'd0, tx_f19_src_rdy, tx_f19_dst_rdy, tx_f19_data[18:16] },
			   { 2'b0, rd2_ready_i, rd2_ready_o, rd2_flags } };
 */  
   
endmodule // u2_core

//   wire        debug_mux;
//   setting_reg #(.my_addr(5)) sr_debug (.clk(wb_clk),.rst(wb_rst),.strobe(set_stb),.addr(set_addr),
//					.in(set_data),.out(debug_mux),.changed());

//assign     debug = debug_mux ? host_to_dsp_fifo : dsp_to_host_fifo;
//assign     debug = debug_mux ? serdes_to_dsp_fifo : dsp_to_serdes_fifo;
   
//assign      debug = {{strobe_rx,/*adc_ovf_a*/ 1'b0,adc_a},
//		{run_rx,/*adc_ovf_b*/ 1'b0,adc_b}};

//assign      debug = debug_tx_dsp;
//assign      debug = debug_serdes0;

//assign      debug_gpio_0 = 0; //debug_serdes0;
//assign      debug_gpio_1 = 0; //debug_serdes1;

//   assign      debug={{3'b0, wb_clk, wb_rst, dsp_rst, por, config_success},
//	      {8'b0},
//      {3'b0,ram_loader_ack, ram_loader_stb, ram_loader_we,ram_loader_rst,ram_loader_done },
//    {cpld_start,cpld_mode,cpld_done,cpld_din,cpld_clk,cpld_detached,cpld_misc,cpld_init_b} };

//assign      debug = {dac_a,dac_b};

/*
 assign      debug = {{ram_loader_done, takeover, 6'd0},
 {1'b0, cpld_start_int, cpld_mode_int, cpld_done_int, sd_clk, sd_csn, sd_miso, sd_mosi},
 {8'd0},
 {cpld_start, cpld_mode, cpld_done, cpld_din, cpld_misc, cpld_detached, cpld_clk, cpld_init_b}}; */

/*assign      debug = host_to_dsp_fifo;
 assign      debug_gpio_0 = eth_mac_debug;
 assign      debug_gpio_1 = 0;
 */
// Assign various commonly used debug buses.
/*
 wire [31:0] debug_rx_1 = {uart_tx_o,GMII_TX_EN,strobe_rx,overrun,proc_int,buffer_int,timer_int,GMII_RX_DV,
 irq[7:0],
 GMII_RXD,
 GMII_TXD};
 
 wire [31:0] debug_rx_2 = { 5'd0, s8_we, s8_stb, s8_ack, debug_rx[23:0] };
   
   wire [31:0] debug_time =  {uart_tx_o, 7'b0,
			      irq[7:0],
			      6'b0, GMII_RX_DV, GMII_TX_EN,
			      4'b0, exp_pps_in, exp_pps_out, pps_in, pps_int};

   wire [31:0] debug_irq =  {uart_tx_o, iwb_adr, iwb_ack,
			     irq[7:0],
			     proc_int,  7'b0 };

   wire [31:0] debug_eth = 
	       {{uart_tx_o,proc_int,underrun,buffer_int,wr2_ready,wr2_error,wr2_done,wr2_write},
		{8'd0},
		{8'd0},
		{GMII_TX_EN,GMII_RX_DV,Rx_mac_empty,Rx_mac_rd,Rx_mac_err,Rx_mac_sop,Rx_mac_eop,wr2_full} };

   assign      debug_serdes0 = { { rd0_dat[7:0] },
				 { ser_tx_clk, ser_tkmsb, ser_tklsb, rd0_sop, rd0_eop, rd0_read, rd0_error, rd0_done },
				 { ser_t[15:8] },
				 { ser_t[7:0] } };

   assign      debug_serdes1 = { {1'b0,proc_int,underrun,buffer_int,wr0_ready,wr0_error,wr0_done,wr0_write},
				 { 1'b0, ser_rx_clk, ser_rkmsb, ser_rklsb, ser_enable, ser_prbsen, ser_loopen, ser_rx_en },
				 { ser_r[15:8] },
				 { ser_r[7:0] } };
       
   assign      debug_gpio_1 = {uart_tx_o,7'd0,
			       3'd0,rd1_sop,rd1_eop,rd1_read,rd1_done,rd1_error,
			       debug_txc[15:0]};
   assign      debug_gpio_1 = debug_rx;
   assign      debug_gpio_1 = debug_serdes1;
   assign      debug_gpio_1 = debug_eth;
      
    */
      <|MERGE_RESOLUTION|>--- conflicted
+++ resolved
@@ -454,11 +454,7 @@
    
    udp_wrapper #(.BASE(SR_UDP_SM)) udp_wrapper
      (.clk(dsp_clk), .reset(dsp_rst), .clear(0),
-<<<<<<< HEAD
-      .set_stb(set_stb), .set_addr(set_addr), .set_data(set_data),
-=======
       .set_stb(set_stb_dsp), .set_addr(set_addr_dsp), .set_data(set_data_dsp),
->>>>>>> b38d2424
       .rx_f19_data(rx_f19_data), .rx_f19_src_rdy_i(rx_f19_src_rdy), .rx_f19_dst_rdy_o(rx_f19_dst_rdy),
       .tx_f19_data(tx_f19_data), .tx_f19_src_rdy_o(tx_f19_src_rdy), .tx_f19_dst_rdy_i(tx_f19_dst_rdy),
       .rx_f36_data(udp_rx_data), .rx_f36_src_rdy_o(udp_rx_src_rdy), .rx_f36_dst_rdy_i(udp_rx_dst_rdy),
@@ -617,11 +613,7 @@
    
    vita_rx_control #(.BASE(SR_RX_CTRL), .WIDTH(32)) vita_rx_control
      (.clk(dsp_clk), .reset(dsp_rst), .clear(0),
-<<<<<<< HEAD
-      .set_stb(set_stb),.set_addr(set_addr),.set_data(set_data),
-=======
       .set_stb(set_stb_dsp),.set_addr(set_addr_dsp),.set_data(set_data_dsp),
->>>>>>> b38d2424
       .vita_time(vita_time), .overrun(overrun),
       .sample(sample_rx), .run(run_rx), .strobe(strobe_rx),
       .sample_fifo_o(rx_data), .sample_fifo_dst_rdy_i(rx_dst_rdy), .sample_fifo_src_rdy_o(rx_src_rdy),
@@ -631,11 +623,7 @@
    
    vita_rx_framer #(.BASE(SR_RX_CTRL), .MAXCHAN(1)) vita_rx_framer
      (.clk(dsp_clk), .reset(dsp_rst), .clear(0),
-<<<<<<< HEAD
-      .set_stb(set_stb),.set_addr(set_addr),.set_data(set_data),
-=======
       .set_stb(set_stb_dsp),.set_addr(set_addr_dsp),.set_data(set_data_dsp),
->>>>>>> b38d2424
       .sample_fifo_i(rx_data), .sample_fifo_dst_rdy_o(rx_dst_rdy), .sample_fifo_src_rdy_i(rx_src_rdy),
       .data_o(rx1_data), .dst_rdy_i(rx1_dst_rdy), .src_rdy_o(rx1_src_rdy),
       .fifo_occupied(), .fifo_full(), .fifo_empty(),
@@ -662,22 +650,14 @@
 
    vita_tx_deframer #(.BASE(SR_TX_CTRL), .MAXCHAN(1)) vita_tx_deframer
      (.clk(dsp_clk), .reset(dsp_rst), .clear(0),
-<<<<<<< HEAD
-      .set_stb(set_stb),.set_addr(set_addr),.set_data(set_data),
-=======
       .set_stb(set_stb_dsp),.set_addr(set_addr_dsp),.set_data(set_data_dsp),
->>>>>>> b38d2424
       .data_i(tx_data), .src_rdy_i(tx_src_rdy), .dst_rdy_o(tx_dst_rdy),
       .sample_fifo_o(tx1_data), .sample_fifo_src_rdy_o(tx1_src_rdy), .sample_fifo_dst_rdy_i(tx1_dst_rdy),
       .debug(debug_vtd) );
 
    vita_tx_control #(.BASE(SR_TX_CTRL), .WIDTH(32)) vita_tx_control
      (.clk(dsp_clk), .reset(dsp_rst), .clear(0),
-<<<<<<< HEAD
-      .set_stb(set_stb),.set_addr(set_addr),.set_data(set_data),
-=======
       .set_stb(set_stb_dsp),.set_addr(set_addr_dsp),.set_data(set_data_dsp),
->>>>>>> b38d2424
       .vita_time(vita_time),.underrun(underrun),
       .sample_fifo_i(tx1_data), .sample_fifo_src_rdy_i(tx1_src_rdy), .sample_fifo_dst_rdy_o(tx1_dst_rdy),
       .sample(sample_tx), .run(run_tx), .strobe(strobe_tx),
@@ -687,11 +667,7 @@
    
    dsp_core_tx #(.BASE(SR_TX_DSP)) dsp_core_tx
      (.clk(dsp_clk),.rst(dsp_rst),
-<<<<<<< HEAD
-      .set_stb(set_stb),.set_addr(set_addr),.set_data(set_data),
-=======
       .set_stb(set_stb_dsp),.set_addr(set_addr_dsp),.set_data(set_data_dsp),
->>>>>>> b38d2424
       .sample(sample_tx), .run(run_tx), .strobe(strobe_tx),
       .dac_a(dac_a),.dac_b(dac_b),
       .debug(debug_tx_dsp) );
@@ -748,11 +724,7 @@
    // VITA Timing
 
    time_64bit #(.TICKS_PER_SEC(32'd100000000),.BASE(SR_TIME64)) time_64bit
-<<<<<<< HEAD
-     (.clk(dsp_clk), .rst(dsp_rst), .set_stb(set_stb), .set_addr(set_addr), .set_data(set_data),
-=======
      (.clk(dsp_clk), .rst(dsp_rst), .set_stb(set_stb_dsp), .set_addr(set_addr_dsp), .set_data(set_data_dsp),
->>>>>>> b38d2424
       .pps(pps_in), .vita_time(vita_time), .pps_int(pps_int));
    
    // /////////////////////////////////////////////////////////////////////////////////////////
