--- conflicted
+++ resolved
@@ -34,12 +34,7 @@
     ${CMAKE_CURRENT_SOURCE_DIR}/nirio_fifo.cpp
     ${CMAKE_CURRENT_SOURCE_DIR}/nirio_interface.cpp
     ${CMAKE_CURRENT_SOURCE_DIR}/nirio_resource_manager.cpp
-<<<<<<< HEAD
-=======
-    ${CMAKE_CURRENT_SOURCE_DIR}/NiFpga/NiFpga.c
-    ${CMAKE_CURRENT_SOURCE_DIR}/NiFpga/niusrprio.c
     ${CMAKE_CURRENT_SOURCE_DIR}/status.cpp
->>>>>>> 53fee671
 )
 
 IF(WIN32)
