--- conflicted
+++ resolved
@@ -55,196 +55,191 @@
  * The channel group shares a common sample rate.
  * All channels are sent in unison in send().
  **********************************************************************/
-class send_packet_handler {
+class send_packet_handler{
 public:
-	typedef boost::function<managed_send_buffer::sptr(double)> get_buff_type;
-	typedef boost::function<bool(uhd::async_metadata_t &, const double)> async_receiver_type;
-	typedef void (*vrt_packer_type)(boost::uint32_t *, vrt::if_packet_info_t &);
-	//typedef boost::function<void(boost::uint32_t *, vrt::if_packet_info_t &)> vrt_packer_type;
-
-	/*!
-	 * Make a new packet handler for send
-	 * \param size the number of transport channels
-	 */
-	send_packet_handler(const size_t size = 1) :
-			_next_packet_seq(0)
+    typedef boost::function<managed_send_buffer::sptr(double)> get_buff_type;
+    typedef boost::function<bool(uhd::async_metadata_t &, const double)> async_receiver_type;
+    typedef void(*vrt_packer_type)(boost::uint32_t *, vrt::if_packet_info_t &);
+    //typedef boost::function<void(boost::uint32_t *, vrt::if_packet_info_t &)> vrt_packer_type;
+
+    /*!
+     * Make a new packet handler for send
+     * \param size the number of transport channels
+     */
+    send_packet_handler(const size_t size = 1):
+        _next_packet_seq(0)
     {
-		this->set_enable_trailer(true);
-		this->resize(size);
-	}
-
-	~send_packet_handler(void) {
-		_task_barrier.interrupt();
-		_task_handlers.clear();
-	}
-
-	//! Resize the number of transport channels
-	void resize(const size_t size) {
-		if (this->size() == size)
-			return;
-		_task_handlers.clear();
-		_props.resize(size);
-		static const boost::uint64_t zero = 0;
-		_zero_buffs.resize(size, &zero);
-		_task_barrier.resize(size);
-		_task_handlers.resize(size);
-		for (size_t i = 1/*skip 0*/; i < size; i++) {
-			_task_handlers[i] = task::make(boost::bind(&send_packet_handler::converter_thread_task, this, i));
-		};
-	}
-
-	//! Get the channel width of this handler
-	size_t size(void) const {
-		return _props.size();
-	}
-
-	//! Setup the vrt packer function and offset
-	void set_vrt_packer(const vrt_packer_type &vrt_packer, const size_t header_offset_words32 = 0)
-	{
-		_vrt_packer = vrt_packer;
-		_header_offset_words32 = header_offset_words32;
-	}
-
-	//! Set the stream ID for a specific channel (or no SID)
-	void set_xport_chan_sid(const size_t xport_chan, const bool has_sid, const boost::uint32_t sid = 0)
-	{
-		_props.at(xport_chan).has_sid = has_sid;
-		_props.at(xport_chan).sid = sid;
-	}
-
-	void set_enable_trailer(const bool enable) {
-		_has_tlr = enable;
-	}
-
-	//! Set the rate of ticks per second
-	void set_tick_rate(const double rate) {
-		_tick_rate = rate;
-	}
-
-	//! Set the rate of samples per second
-	void set_samp_rate(const double rate) {
-		_samp_rate = rate;
-	}
-
-	/*!
-	 * Set the function to get a managed buffer.
-	 * \param xport_chan which transport channel
-	 * \param get_buff the getter function
-	 */
-	void set_xport_chan_get_buff(const size_t xport_chan, const get_buff_type &get_buff)
-	{
-		_props.at(xport_chan).get_buff = get_buff;
-	}
-
-	//! Set the conversion routine for all channels
-	void set_converter(const uhd::convert::id_type &id) {
-		_num_inputs = id.num_inputs;
-		_converter = uhd::convert::get_converter(id)();
-		this->set_scale_factor(32767.); //update after setting converter
-		_bytes_per_otw_item = uhd::convert::get_bytes_per_item(id.output_format);
-		_bytes_per_cpu_item = uhd::convert::get_bytes_per_item(id.input_format);
-	}
-
-	/*!
-	 * Set the maximum number of samples per host packet.
-	 * Ex: A USRP1 in dual channel mode would be half.
-	 * \param num_samps the maximum samples in a packet
-	 */
-	void set_max_samples_per_packet(const size_t num_samps) {
-		_max_samples_per_packet = num_samps;
-	}
-
-	//! Set the scale factor used in float conversion
-	void set_scale_factor(const double scale_factor) {
-		_converter->set_scalar(scale_factor);
-	}
-
-	//! Set the callback to get async messages
-	void set_async_receiver(const async_receiver_type &async_receiver) {
-		_async_receiver = async_receiver;
-	}
-
-	//! Overload call to get async metadata
-	bool recv_async_msg(uhd::async_metadata_t &async_metadata, double timeout = 0.1)
-	{
-		if (_async_receiver)
-			return _async_receiver(async_metadata, timeout);
-		boost::this_thread::sleep(boost::posix_time::microseconds(long(timeout * 1e6)));
-		return false;
-	}
-
-	/*******************************************************************
-	 * Send:
-	 * The entry point for the fast-path send calls.
-	 * Dispatch into combinations of single packet send calls.
-	 ******************************************************************/
-	UHD_INLINE size_t send(const uhd::tx_streamer::buffs_type &buffs,
-			const size_t nsamps_per_buff,
-			const uhd::tx_metadata_t &metadata,
-			const double timeout)
-	{
-		//translate the metadata to vrt if packet info
-		vrt::if_packet_info_t if_packet_info;
-		if_packet_info.packet_type = vrt::if_packet_info_t::PACKET_TYPE_DATA;
-		//if_packet_info.has_sid = false; //set per channel
-		if_packet_info.has_cid = false;
-		if_packet_info.has_tlr = _has_tlr;
-		if_packet_info.has_tsi = false;
-		if_packet_info.has_tsf = metadata.has_time_spec;
-		if_packet_info.tsf = metadata.time_spec.to_ticks(_tick_rate);
-		if_packet_info.sob = metadata.start_of_burst;
-		if_packet_info.eob = metadata.end_of_burst;
-
-
-		if (nsamps_per_buff <= _max_samples_per_packet) {
-
-			//TODO remove this code when sample counts of zero are supported by hardware
-#ifndef SSPH_DONT_PAD_TO_ONE
-			static const boost::uint64_t zero = 0;
-			_zero_buffs.resize(buffs.size(), &zero);
-
-			if (nsamps_per_buff == 0)
-				return send_one_packet(_zero_buffs, 1, if_packet_info, timeout)
-						& 0x0;
-#endif
+        this->set_enable_trailer(true);
+        this->resize(size);
+    }
+
+    ~send_packet_handler(void){
+        _task_barrier.interrupt();
+        _task_handlers.clear();
+    }
+
+    //! Resize the number of transport channels
+    void resize(const size_t size){
+        if (this->size() == size) return;
+        _task_handlers.clear();
+        _props.resize(size);
+        static const boost::uint64_t zero = 0;
+        _zero_buffs.resize(size, &zero);
+        _task_barrier.resize(size);
+        _task_handlers.resize(size);
+        for (size_t i = 1/*skip 0*/; i < size; i++){
+            _task_handlers[i] = task::make(boost::bind(&send_packet_handler::converter_thread_task, this, i));
+        };
+    }
+
+    //! Get the channel width of this handler
+    size_t size(void) const{
+        return _props.size();
+    }
+
+    //! Setup the vrt packer function and offset
+    void set_vrt_packer(const vrt_packer_type &vrt_packer, const size_t header_offset_words32 = 0){
+        _vrt_packer = vrt_packer;
+        _header_offset_words32 = header_offset_words32;
+    }
+
+    //! Set the stream ID for a specific channel (or no SID)
+    void set_xport_chan_sid(const size_t xport_chan, const bool has_sid, const boost::uint32_t sid = 0){
+        _props.at(xport_chan).has_sid = has_sid;
+        _props.at(xport_chan).sid = sid;
+    }
+
+    void set_enable_trailer(const bool enable)
+    {
+        _has_tlr = enable;
+    }
+
+    //! Set the rate of ticks per second
+    void set_tick_rate(const double rate){
+        _tick_rate = rate;
+    }
+
+    //! Set the rate of samples per second
+    void set_samp_rate(const double rate){
+        _samp_rate = rate;
+    }
+
+    /*!
+     * Set the function to get a managed buffer.
+     * \param xport_chan which transport channel
+     * \param get_buff the getter function
+     */
+    void set_xport_chan_get_buff(const size_t xport_chan, const get_buff_type &get_buff){
+        _props.at(xport_chan).get_buff = get_buff;
+    }
+
+    //! Set the conversion routine for all channels
+    void set_converter(const uhd::convert::id_type &id){
+        _num_inputs = id.num_inputs;
+        _converter = uhd::convert::get_converter(id)();
+        this->set_scale_factor(32767.); //update after setting converter
+        _bytes_per_otw_item = uhd::convert::get_bytes_per_item(id.output_format);
+        _bytes_per_cpu_item = uhd::convert::get_bytes_per_item(id.input_format);
+    }
+
+    /*!
+     * Set the maximum number of samples per host packet.
+     * Ex: A USRP1 in dual channel mode would be half.
+     * \param num_samps the maximum samples in a packet
+     */
+    void set_max_samples_per_packet(const size_t num_samps){
+        _max_samples_per_packet = num_samps;
+    }
+
+    //! Set the scale factor used in float conversion
+    void set_scale_factor(const double scale_factor){
+        _converter->set_scalar(scale_factor);
+    }
+
+    //! Set the callback to get async messages
+    void set_async_receiver(const async_receiver_type &async_receiver)
+    {
+        _async_receiver = async_receiver;
+    }
+
+    //! Overload call to get async metadata
+    bool recv_async_msg(
+        uhd::async_metadata_t &async_metadata, double timeout = 0.1
+    ){
+        if (_async_receiver) return _async_receiver(async_metadata, timeout);
+        boost::this_thread::sleep(boost::posix_time::microseconds(long(timeout*1e6)));
+        return false;
+    }
+
+    /*******************************************************************
+     * Send:
+     * The entry point for the fast-path send calls.
+     * Dispatch into combinations of single packet send calls.
+     ******************************************************************/
+    UHD_INLINE size_t send(
+        const uhd::tx_streamer::buffs_type &buffs,
+        const size_t nsamps_per_buff,
+        const uhd::tx_metadata_t &metadata,
+        const double timeout
+    ){
+        //translate the metadata to vrt if packet info
+        vrt::if_packet_info_t if_packet_info;
+        if_packet_info.packet_type = vrt::if_packet_info_t::PACKET_TYPE_DATA;
+        //if_packet_info.has_sid = false; //set per channel
+        if_packet_info.has_cid = false;
+        if_packet_info.has_tlr = _has_tlr;
+        if_packet_info.has_tsi = false;
+        if_packet_info.has_tsf = metadata.has_time_spec;
+        if_packet_info.tsf     = metadata.time_spec.to_ticks(_tick_rate);
+        if_packet_info.sob     = metadata.start_of_burst;
+        if_packet_info.eob     = metadata.end_of_burst;
+
+        if (nsamps_per_buff <= _max_samples_per_packet){
+
+            //TODO remove this code when sample counts of zero are supported by hardware
+            #ifndef SSPH_DONT_PAD_TO_ONE
+                static const boost::uint64_t zero = 0;
+                _zero_buffs.resize(buffs.size(), &zero);
+
+                if (nsamps_per_buff == 0) return send_one_packet(
+                    _zero_buffs, 1, if_packet_info, timeout
+                ) & 0x0;
+            #endif
 
 			size_t nsamps_sent = send_one_packet(buffs, nsamps_per_buff, if_packet_info, timeout);
 #ifdef UHD_TXRX_DEBUG_PRINTS
 			dbg_print_send(nsamps_per_buff, nsamps_sent, metadata, timeout);
 #endif
-			return nsamps_sent;
-		}
-		size_t total_num_samps_sent = 0;
-
-		//false until final fragment
-		if_packet_info.eob = false;
-
-		const size_t num_fragments = (nsamps_per_buff - 1)
-				/ _max_samples_per_packet;
-		const size_t final_length = ((nsamps_per_buff - 1)
-				% _max_samples_per_packet) + 1;
-
-		//loop through the following fragment indexes
-		for (size_t i = 0; i < num_fragments; i++) {
-
-			//send a fragment with the helper function
-			const size_t num_samps_sent = send_one_packet(buffs,
-					_max_samples_per_packet, if_packet_info, timeout,
-					total_num_samps_sent * _bytes_per_cpu_item);
-			total_num_samps_sent += num_samps_sent;
-			if (num_samps_sent == 0)
-				return total_num_samps_sent;
-
-			//setup metadata for the next fragment
-			const time_spec_t time_spec = metadata.time_spec
-					+ time_spec_t::from_ticks(total_num_samps_sent, _samp_rate);
-			if_packet_info.tsf = time_spec.to_ticks(_tick_rate);
-			if_packet_info.sob = false;
-
-		}
-
-		//send the final fragment with the helper function
-		if_packet_info.eob = metadata.end_of_burst;
+			return nsamps_sent;        }
+        size_t total_num_samps_sent = 0;
+
+        //false until final fragment
+        if_packet_info.eob = false;
+
+        const size_t num_fragments = (nsamps_per_buff-1)/_max_samples_per_packet;
+        const size_t final_length = ((nsamps_per_buff-1)%_max_samples_per_packet)+1;
+
+        //loop through the following fragment indexes
+        for (size_t i = 0; i < num_fragments; i++){
+
+            //send a fragment with the helper function
+            const size_t num_samps_sent = send_one_packet(
+                buffs, _max_samples_per_packet,
+                if_packet_info, timeout,
+                total_num_samps_sent*_bytes_per_cpu_item
+            );
+            total_num_samps_sent += num_samps_sent;
+            if (num_samps_sent == 0) return total_num_samps_sent;
+
+            //setup metadata for the next fragment
+            const time_spec_t time_spec = metadata.time_spec + time_spec_t::from_ticks(total_num_samps_sent, _samp_rate);
+            if_packet_info.tsf = time_spec.to_ticks(_tick_rate);
+            if_packet_info.sob = false;
+
+        }
+
+        //send the final fragment with the helper function
+        if_packet_info.eob = metadata.end_of_burst;
 		size_t nsamps_sent = total_num_samps_sent
 				+ send_one_packet(buffs, final_length, if_packet_info, timeout,
 					total_num_samps_sent * _bytes_per_cpu_item);
@@ -253,11 +248,10 @@
 
 #endif
 		return nsamps_sent;
-	}
+    }
 
 private:
 
-<<<<<<< HEAD
     vrt_packer_type _vrt_packer;
     size_t _header_offset_words32;
     double _tick_rate, _samp_rate;
@@ -279,49 +273,6 @@
     bool _has_tlr;
     async_receiver_type _async_receiver;
 
-    /*******************************************************************
-     * Send a single packet:
-     ******************************************************************/
-    UHD_INLINE size_t send_one_packet(
-        const uhd::tx_streamer::buffs_type &buffs,
-        const size_t nsamps_per_buff,
-        vrt::if_packet_info_t &if_packet_info,
-        const double timeout,
-        const size_t buffer_offset_bytes = 0
-    ){
-        //load the rest of the if_packet_info in here
-        if_packet_info.num_payload_bytes = nsamps_per_buff*_num_inputs*_bytes_per_otw_item;
-        if_packet_info.num_payload_words32 = (if_packet_info.num_payload_bytes + 3/*round up*/)/sizeof(boost::uint32_t);
-        if_packet_info.packet_count = _next_packet_seq;
-
-        //get a buffer for each channel or timeout
-        BOOST_FOREACH(xport_chan_props_type &props, _props){
-            if (not props.buff) props.buff = props.get_buff(timeout);
-            if (not props.buff) return 0; //timeout
-=======
-	vrt_packer_type _vrt_packer;
-	size_t _header_offset_words32;
-	double _tick_rate, _samp_rate;
-	struct xport_chan_props_type {
-		xport_chan_props_type(void) :
-				has_sid(false) {
-		}
-		get_buff_type get_buff;
-		bool has_sid;
-		boost::uint32_t sid;
-		managed_send_buffer::sptr buff;
-	};
-	std::vector<xport_chan_props_type> _props;
-	size_t _num_inputs;
-	size_t _bytes_per_otw_item; //used in conversion
-	size_t _bytes_per_cpu_item; //used in conversion
-	uhd::convert::converter::sptr _converter; //used in conversion
-	size_t _max_samples_per_packet;
-	std::vector<const void *> _zero_buffs;
-	size_t _next_packet_seq;
-	bool _has_tlr;
-	async_receiver_type _async_receiver;
-
 #ifdef UHD_TXRX_DEBUG_PRINTS
     struct dbg_send_stat_t {
         dbg_send_stat_t(long wc, size_t nspb, size_t nss, uhd::tx_metadata_t md, double to, double rate):
@@ -341,7 +292,6 @@
             fmt % (metadata.start_of_burst ? "true":"false") % (metadata.end_of_burst ? "true":"false");
             fmt % (metadata.has_time_spec ? "true":"false") % metadata.time_spec.to_ticks(samp_rate);
             return fmt.str();
->>>>>>> 89226af6
         }
     };
 
@@ -368,121 +318,122 @@
 
 #endif
 
-	/*******************************************************************
-	 * Send a single packet:
-	 ******************************************************************/
-	UHD_INLINE size_t send_one_packet(const uhd::tx_streamer::buffs_type &buffs,
-			const size_t nsamps_per_buff, vrt::if_packet_info_t &if_packet_info,
-			const double timeout, const size_t buffer_offset_bytes = 0) {
-		//load the rest of the if_packet_info in here
-		if_packet_info.num_payload_bytes = nsamps_per_buff * _num_inputs * _bytes_per_otw_item;
-		if_packet_info.num_payload_words32 = (if_packet_info.num_payload_bytes + 3/*round up*/) / sizeof(boost::uint32_t);
-		if_packet_info.packet_count = _next_packet_seq;
-
-		//get a buffer for each channel or timeout
-		BOOST_FOREACH(xport_chan_props_type &props, _props) {
-			if (not props.buff){
-                props.buff = props.get_buff(timeout);
-			}
-			if (not props.buff){
-                return 0; //timeout
-			}
-		}
-
-		//setup the data to share with converter threads
-		_convert_nsamps = nsamps_per_buff;
-		_convert_buffs = &buffs;
-		_convert_buffer_offset_bytes = buffer_offset_bytes;
-		_convert_if_packet_info = &if_packet_info;
-
-		//perform N channels of conversion
-		converter_thread_task(0);
-		_next_packet_seq++; //increment sequence after commits
-		return nsamps_per_buff;
-	}
-
-	/*******************************************************************
-	 * Perform one thread's work of the conversion task.
-	 * The entry and exit use a dual synchronization barrier,
-	 * to wait for data to become ready and block until completion.
-	 ******************************************************************/
-	UHD_INLINE void converter_thread_task(const size_t index) {
-		_task_barrier.wait();
-
-		//shortcut references to local data structures
-		managed_send_buffer::sptr &buff = _props[index].buff;
-		vrt::if_packet_info_t if_packet_info = *_convert_if_packet_info;
-		const tx_streamer::buffs_type &buffs = *_convert_buffs;
-
-		//fill IO buffs with pointers into the output buffer
-		const void *io_buffs[4/*max interleave*/];
-		for (size_t i = 0; i < _num_inputs; i++) {
-			const char *b = reinterpret_cast<const char *>(buffs[index
-					* _num_inputs + i]);
-			io_buffs[i] = b + _convert_buffer_offset_bytes;
-		}
-		const ref_vector<const void *> in_buffs(io_buffs, _num_inputs);
-
-		//pack metadata into a vrt header
-		boost::uint32_t *otw_mem = buff->cast<boost::uint32_t *>()
-				+ _header_offset_words32;
-		if_packet_info.has_sid = _props[index].has_sid;
-		if_packet_info.sid = _props[index].sid;
-		_vrt_packer(otw_mem, if_packet_info);
-		otw_mem += if_packet_info.num_header_words32;
-
-		//perform the conversion operation
-		_converter->conv(in_buffs, otw_mem, _convert_nsamps);
-
-		//commit the samples to the zero-copy interface
-		const size_t num_vita_words32 = _header_offset_words32
-				+ if_packet_info.num_packet_words32;
-		buff->commit(num_vita_words32 * sizeof(boost::uint32_t));
-		buff.reset(); //effectively a release
-
-		if (index == 0)
-			_task_barrier.wait_others();
-	}
-
-	//! Shared variables for the worker threads
-	reusable_barrier _task_barrier;
-	std::vector<task::sptr> _task_handlers;
-	size_t _convert_nsamps;
-	const tx_streamer::buffs_type *_convert_buffs;
-	size_t _convert_buffer_offset_bytes;
-	vrt::if_packet_info_t *_convert_if_packet_info;
+    /*******************************************************************
+     * Send a single packet:
+     ******************************************************************/
+    UHD_INLINE size_t send_one_packet(
+        const uhd::tx_streamer::buffs_type &buffs,
+        const size_t nsamps_per_buff,
+        vrt::if_packet_info_t &if_packet_info,
+        const double timeout,
+        const size_t buffer_offset_bytes = 0
+    ){
+        //load the rest of the if_packet_info in here
+        if_packet_info.num_payload_bytes = nsamps_per_buff*_num_inputs*_bytes_per_otw_item;
+        if_packet_info.num_payload_words32 = (if_packet_info.num_payload_bytes + 3/*round up*/)/sizeof(boost::uint32_t);
+        if_packet_info.packet_count = _next_packet_seq;
+
+        //get a buffer for each channel or timeout
+        BOOST_FOREACH(xport_chan_props_type &props, _props){
+            if (not props.buff) props.buff = props.get_buff(timeout);
+            if (not props.buff) return 0; //timeout
+        }
+
+        //setup the data to share with converter threads
+        _convert_nsamps = nsamps_per_buff;
+        _convert_buffs = &buffs;
+        _convert_buffer_offset_bytes = buffer_offset_bytes;
+        _convert_if_packet_info = &if_packet_info;
+
+        //perform N channels of conversion
+        converter_thread_task(0);
+
+        _next_packet_seq++; //increment sequence after commits
+        return nsamps_per_buff;
+    }
+
+    /*******************************************************************
+     * Perform one thread's work of the conversion task.
+     * The entry and exit use a dual synchronization barrier,
+     * to wait for data to become ready and block until completion.
+     ******************************************************************/
+    UHD_INLINE void converter_thread_task(const size_t index)
+    {
+        _task_barrier.wait();
+
+        //shortcut references to local data structures
+        managed_send_buffer::sptr &buff = _props[index].buff;
+        vrt::if_packet_info_t if_packet_info = *_convert_if_packet_info;
+        const tx_streamer::buffs_type &buffs = *_convert_buffs;
+
+        //fill IO buffs with pointers into the output buffer
+        const void *io_buffs[4/*max interleave*/];
+        for (size_t i = 0; i < _num_inputs; i++){
+            const char *b = reinterpret_cast<const char *>(buffs[index*_num_inputs + i]);
+            io_buffs[i] = b + _convert_buffer_offset_bytes;
+        }
+        const ref_vector<const void *> in_buffs(io_buffs, _num_inputs);
+
+        //pack metadata into a vrt header
+        boost::uint32_t *otw_mem = buff->cast<boost::uint32_t *>() + _header_offset_words32;
+        if_packet_info.has_sid = _props[index].has_sid;
+        if_packet_info.sid = _props[index].sid;
+        _vrt_packer(otw_mem, if_packet_info);
+        otw_mem += if_packet_info.num_header_words32;
+
+        //perform the conversion operation
+        _converter->conv(in_buffs, otw_mem, _convert_nsamps);
+
+        //commit the samples to the zero-copy interface
+        const size_t num_vita_words32 = _header_offset_words32+if_packet_info.num_packet_words32;
+        buff->commit(num_vita_words32*sizeof(boost::uint32_t));
+        buff.reset(); //effectively a release
+
+        if (index == 0) _task_barrier.wait_others();
+    }
+
+    //! Shared variables for the worker threads
+    reusable_barrier _task_barrier;
+    std::vector<task::sptr> _task_handlers;
+    size_t _convert_nsamps;
+    const tx_streamer::buffs_type *_convert_buffs;
+    size_t _convert_buffer_offset_bytes;
+    vrt::if_packet_info_t *_convert_if_packet_info;
 
 };
 
-class send_packet_streamer: public send_packet_handler, public tx_streamer {
+class send_packet_streamer : public send_packet_handler, public tx_streamer{
 public:
-	send_packet_streamer(const size_t max_num_samps) {
-		_max_num_samps = max_num_samps;
-		this->set_max_samples_per_packet(_max_num_samps);
-	}
-
-	size_t get_num_channels(void) const {
-		return this->size();
-	}
-
-	size_t get_max_num_samps(void) const {
-		return _max_num_samps;
-	}
-
-	size_t send(const tx_streamer::buffs_type &buffs,
-			const size_t nsamps_per_buff, const uhd::tx_metadata_t &metadata,
-			const double timeout) {
-		return send_packet_handler::send(buffs, nsamps_per_buff, metadata,
-				timeout);
-	}
-
-	bool recv_async_msg(uhd::async_metadata_t &async_metadata, double timeout =
-			0.1) {
-		return send_packet_handler::recv_async_msg(async_metadata, timeout);
-	}
+    send_packet_streamer(const size_t max_num_samps){
+        _max_num_samps = max_num_samps;
+        this->set_max_samples_per_packet(_max_num_samps);
+    }
+
+    size_t get_num_channels(void) const{
+        return this->size();
+    }
+
+    size_t get_max_num_samps(void) const{
+        return _max_num_samps;
+    }
+
+    size_t send(
+        const tx_streamer::buffs_type &buffs,
+        const size_t nsamps_per_buff,
+        const uhd::tx_metadata_t &metadata,
+        const double timeout
+    ){
+        return send_packet_handler::send(buffs, nsamps_per_buff, metadata, timeout);
+    }
+
+    bool recv_async_msg(
+        uhd::async_metadata_t &async_metadata, double timeout = 0.1
+    ){
+        return send_packet_handler::recv_async_msg(async_metadata, timeout);
+    }
 
 private:
-	size_t _max_num_samps;
+    size_t _max_num_samps;
 };
 
 } // namespace sph
