<<<<<<< HEAD
//
// Copyright 2014 Ettus Research LLC
//

#ifndef INCLUDED_AD9361_CHIP_H
#define INCLUDED_AD9361_CHIP_H

#include <stdint.h>

#ifdef __cplusplus
extern "C" {
#endif

typedef enum {
    AD9361_GENERIC, AD9361_B200, AD9361_E300
} ad9361_product_t;

////////////////////////////////////////////////////////////
// shadow registers
typedef struct {
    uint8_t vcodivs;
    uint8_t inputsel;
    uint8_t rxfilt;
    uint8_t txfilt;
    uint8_t bbpll;
    uint8_t bbftune_config;
    uint8_t bbftune_mode;
} ad9361_chip_regs_t;

////////////////////////////////////////////////////////////
// other private data fields for VRQ handler
typedef struct {
    //Product
    ad9361_product_t    product;
    //Intermediate state
    double      rx_freq, tx_freq, req_rx_freq, req_tx_freq;
    double      baseband_bw, bbpll_freq, adcclock_freq;
    double      req_clock_rate, req_coreclk;
    uint16_t    rx_bbf_tunediv;
    uint8_t     curr_gain_table;
    uint32_t    rx1_gain, rx2_gain, tx1_gain, tx2_gain;
    int32_t     tfir_factor;
    //Register soft-copies
    ad9361_chip_regs_t regs;
    //IO Interface
    void*       io_iface;
} ad9361_device_t;

#ifdef __cplusplus
}
#endif

#endif /* INCLUDED_AD9361_CHIP_H */
=======
//
// Copyright 2014 Ettus Research LLC
//

#ifndef INCLUDED_AD9361_DEVICE_H
#define INCLUDED_AD9361_DEVICE_H

#include <ad9361_client.h>
#include <boost/noncopyable.hpp>
#include <boost/thread/recursive_mutex.hpp>

namespace uhd { namespace usrp {

class ad9361_device_t : public boost::noncopyable
{
public:
    enum direction_t { RX, TX };
    enum chain_t { CHAIN_1, CHAIN_2 };

    ad9361_device_t(ad9361_params::sptr client, ad9361_io::sptr io_iface) :
        _client_params(client), _io_iface(io_iface) {}

    /* Initialize the AD9361 codec. */
    void initialize();

    /* This function sets the RX / TX rate between AD9361 and the FPGA, and
     * thus determines the interpolation / decimation required in the FPGA to
     * achieve the user's requested rate.
     */
    double set_clock_rate(const double req_rate);

    /* Set which of the four TX / RX chains provided by AD9361 are active.
     *
     * AD9361 provides two sets of chains, Side A and Side B. Each side
     * provides one TX antenna, and one RX antenna. The B200 maintains the USRP
     * standard of providing one antenna connection that is both TX & RX, and
     * one that is RX-only - for each chain. Thus, the possible antenna and
     * chain selections are:
     *
     */
    void set_active_chains(bool tx1, bool tx2, bool rx1, bool rx2);

    /* Tune the RX or TX frequency.
     *
     * This is the publicly-accessible tune function. It makes sure the tune
     * isn't a redundant request, and if not, passes it on to the class's
     * internal tune function.
     *
     * After tuning, it runs any appropriate calibrations. */
    double tune(direction_t direction, const double value);

    /* Set the gain of RX1, RX2, TX1, or TX2.
     *
     * Note that the 'value' passed to this function is the actual gain value,
     * _not_ the gain index. This is the opposite of the eval software's GUI!
     * Also note that the RX chains are done in terms of gain, and the TX chains
     * are done in terms of attenuation. */
    double set_gain(direction_t direction, chain_t chain, const double value);

    /* Make AD9361 output its test tone. */
    void output_test_tone();

    /* Turn on/off AD9361's TX port --> RX port loopback. */
    void data_port_loopback(const bool loopback_enabled);

    //Constants
    static const double AD9361_MAX_GAIN;
    static const double AD9361_MAX_CLOCK_RATE;

private:    //Methods
    void _program_fir_filter(direction_t direction, int num_taps, boost::uint16_t *coeffs);
    void _setup_tx_fir(size_t num_taps);
    void _setup_rx_fir(size_t num_taps);
    void _calibrate_lock_bbpll();
    void _calibrate_synth_charge_pumps();
    double _calibrate_baseband_rx_analog_filter();
    double _calibrate_baseband_tx_analog_filter();
    void _calibrate_secondary_tx_filter();
    void _calibrate_rx_TIAs();
    void _setup_adc();
    void _calibrate_baseband_dc_offset();
    void _calibrate_rf_dc_offset();
    void _calibrate_rx_quadrature();
    void _tx_quadrature_cal_routine();
    void _calibrate_tx_quadrature();
    void _program_mixer_gm_subtable();
    void _program_gain_table();
    void _setup_gain_control();
    void _setup_synth(direction_t direction, double vcorate);
    double _tune_bbvco(const double rate);
    void _reprogram_gains();
    double _tune_helper(direction_t direction, const double value);
    double _setup_rates(const double rate);

private:    //Members
    typedef struct {
        boost::uint8_t vcodivs;
        boost::uint8_t inputsel;
        boost::uint8_t rxfilt;
        boost::uint8_t txfilt;
        boost::uint8_t bbpll;
        boost::uint8_t bbftune_config;
        boost::uint8_t bbftune_mode;
    } chip_regs_t;

    //Interfaces
    ad9361_params::sptr _client_params;
    ad9361_io::sptr     _io_iface;
    //Intermediate state
    double              _rx_freq, _tx_freq, _req_rx_freq, _req_tx_freq;
    double              _baseband_bw, _bbpll_freq, _adcclock_freq;
    double              _req_clock_rate, _req_coreclk;
    boost::uint16_t     _rx_bbf_tunediv;
    boost::uint8_t      _curr_gain_table;
    boost::uint32_t     _rx1_gain, _rx2_gain, _tx1_gain, _tx2_gain;
    boost::int32_t      _tfir_factor;
    //Register soft-copies
    chip_regs_t         _regs;
    //Synchronization
    boost::recursive_mutex  _mutex;
};

}}  //namespace

#endif /* INCLUDED_AD9361_DEVICE_H */
>>>>>>> 505c1d84
<|MERGE_RESOLUTION|>--- conflicted
+++ resolved
@@ -1,58 +1,3 @@
-<<<<<<< HEAD
-//
-// Copyright 2014 Ettus Research LLC
-//
-
-#ifndef INCLUDED_AD9361_CHIP_H
-#define INCLUDED_AD9361_CHIP_H
-
-#include <stdint.h>
-
-#ifdef __cplusplus
-extern "C" {
-#endif
-
-typedef enum {
-    AD9361_GENERIC, AD9361_B200, AD9361_E300
-} ad9361_product_t;
-
-////////////////////////////////////////////////////////////
-// shadow registers
-typedef struct {
-    uint8_t vcodivs;
-    uint8_t inputsel;
-    uint8_t rxfilt;
-    uint8_t txfilt;
-    uint8_t bbpll;
-    uint8_t bbftune_config;
-    uint8_t bbftune_mode;
-} ad9361_chip_regs_t;
-
-////////////////////////////////////////////////////////////
-// other private data fields for VRQ handler
-typedef struct {
-    //Product
-    ad9361_product_t    product;
-    //Intermediate state
-    double      rx_freq, tx_freq, req_rx_freq, req_tx_freq;
-    double      baseband_bw, bbpll_freq, adcclock_freq;
-    double      req_clock_rate, req_coreclk;
-    uint16_t    rx_bbf_tunediv;
-    uint8_t     curr_gain_table;
-    uint32_t    rx1_gain, rx2_gain, tx1_gain, tx2_gain;
-    int32_t     tfir_factor;
-    //Register soft-copies
-    ad9361_chip_regs_t regs;
-    //IO Interface
-    void*       io_iface;
-} ad9361_device_t;
-
-#ifdef __cplusplus
-}
-#endif
-
-#endif /* INCLUDED_AD9361_CHIP_H */
-=======
 //
 // Copyright 2014 Ettus Research LLC
 //
@@ -177,5 +122,4 @@
 
 }}  //namespace
 
-#endif /* INCLUDED_AD9361_DEVICE_H */
->>>>>>> 505c1d84
+#endif /* INCLUDED_AD9361_DEVICE_H */