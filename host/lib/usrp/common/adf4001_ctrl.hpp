--- conflicted
+++ resolved
@@ -123,13 +123,9 @@
 
 class adf4001_ctrl {
 public:
-<<<<<<< HEAD
     typedef boost::shared_ptr<adf4001_ctrl> sptr;
 
-    adf4001_ctrl(spi_core_3000::sptr _spi, int slaveno);
-=======
     adf4001_ctrl(uhd::spi_iface::sptr _spi, int slaveno);
->>>>>>> 96d1d586
     void set_lock_to_ext_ref(bool external);
 
 private:
