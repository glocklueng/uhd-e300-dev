//
// Copyright 2012-2013 Ettus Research LLC
//
// This program is free software: you can redistribute it and/or modify
// it under the terms of the GNU General Public License as published by
// the Free Software Foundation, either version 3 of the License, or
// (at your option) any later version.
//
// This program is distributed in the hope that it will be useful,
// but WITHOUT ANY WARRANTY; without even the implied warranty of
// MERCHANTABILITY or FITNESS FOR A PARTICULAR PURPOSE.  See the
// GNU General Public License for more details.
//
// You should have received a copy of the GNU General Public License
// along with this program.  If not, see <http://www.gnu.org/licenses/>.
//

#ifndef INCLUDED_B200_IFACE_HPP
#define INCLUDED_B200_IFACE_HPP

#include <stdint.h>
#include <uhd/transport/usb_control.hpp>
#include <uhd/types/serial.hpp> //i2c iface
#include <boost/shared_ptr.hpp>
#include <boost/utility.hpp>
#include "ad9361_ctrl.hpp"

const static boost::uint16_t B200_VENDOR_ID  = 0x2500;
const static boost::uint16_t B200_PRODUCT_ID = 0x0020;
const static boost::uint16_t FX3_VID = 0x04b4;
const static boost::uint16_t FX3_DEFAULT_PID = 0x00f3;
const static boost::uint16_t FX3_REENUM_PID = 0x00f0;

static const std::string     B200_FW_FILE_NAME = "usrp_b200_fw.hex";
static const std::string     B200_FPGA_FILE_NAME = "usrp_b200_fpga.bin";
static const std::string     B210_FPGA_FILE_NAME = "usrp_b210_fpga.bin";

<<<<<<< HEAD
class UHD_API b200_iface: boost::noncopyable, public virtual uhd::i2c_iface,
                  public ad9361_ctrl_transport {
=======
class UHD_API b200_iface: boost::noncopyable, public virtual uhd::i2c_iface {
>>>>>>> 96d1d586
public:
    typedef boost::shared_ptr<b200_iface> sptr;

    /*!
     * Make a b200 interface object from a control transport
     * \param usb_ctrl a USB control transport
     * \return a new b200 interface object
     */
    static sptr make(uhd::transport::usb_control::sptr usb_ctrl);

    //! query the device USB speed (2, 3)
    virtual boost::uint8_t get_usb_speed(void) = 0;

    //! get the current status of the FX3
    virtual boost::uint8_t get_fx3_status(void) = 0;

    //! get the current status of the FX3
    virtual boost::uint16_t get_compat_num(void) = 0;

    //! load a firmware image
    virtual void load_firmware(const std::string filestring, bool force=false) = 0;

    //! reset the FX3
    virtual void reset_fx3(void) = 0;

    //! reset the GPIF state machine
    virtual void reset_gpif(void) = 0;

    //! set the FPGA_RESET line
    virtual void set_fpga_reset_pin(const bool reset) = 0;

    //! load an FPGA image
    virtual boost::uint32_t load_fpga(const std::string filestring) = 0;

    //! send SPI through the FX3
    virtual void transact_spi( unsigned char *tx_data, size_t num_tx_bits, \
            unsigned char *rx_data, size_t num_rx_bits) = 0;

    virtual void write_eeprom(boost::uint16_t addr, boost::uint16_t offset, const uhd::byte_vector_t &bytes) = 0;

    virtual uhd::byte_vector_t read_eeprom(boost::uint16_t addr, boost::uint16_t offset, size_t num_bytes) = 0;

    static std::string fx3_state_string(boost::uint8_t state);
};


#endif /* INCLUDED_B200_IFACE_HPP */<|MERGE_RESOLUTION|>--- conflicted
+++ resolved
@@ -35,12 +35,7 @@
 static const std::string     B200_FPGA_FILE_NAME = "usrp_b200_fpga.bin";
 static const std::string     B210_FPGA_FILE_NAME = "usrp_b210_fpga.bin";
 
-<<<<<<< HEAD
-class UHD_API b200_iface: boost::noncopyable, public virtual uhd::i2c_iface,
-                  public ad9361_ctrl_transport {
-=======
 class UHD_API b200_iface: boost::noncopyable, public virtual uhd::i2c_iface {
->>>>>>> 96d1d586
 public:
     typedef boost::shared_ptr<b200_iface> sptr;
 
