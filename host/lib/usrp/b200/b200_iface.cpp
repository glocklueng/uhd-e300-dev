//
// Copyright 2012-2013 Ettus Research LLC
//
// This program is free software: you can redistribute it and/or modify
// it under the terms of the GNU General Public License as published by
// the Free Software Foundation, either version 3 of the License, or
// (at your option) any later version.
//
// This program is distributed in the hope that it will be useful,
// but WITHOUT ANY WARRANTY; without even the implied warranty of
// MERCHANTABILITY or FITNESS FOR A PARTICULAR PURPOSE.  See the
// GNU General Public License for more details.
//
// You should have received a copy of the GNU General Public License
// along with this program.  If not, see <http://www.gnu.org/licenses/>.
//

#include "b200_iface.hpp"

#include <uhd/config.hpp>
#include <uhd/utils/msg.hpp>
#include <uhd/exception.hpp>
#include <boost/functional/hash.hpp>
#include <boost/thread/thread.hpp>
#include <boost/cstdint.hpp>
#include <boost/lexical_cast.hpp>
#include <boost/format.hpp>
#include <fstream>
#include <string>
#include <vector>
#include <cstring>
#include <iomanip>
#include <libusb.h>

using namespace uhd;
using namespace uhd::transport;

static const bool load_img_msg = true;

const static boost::uint8_t FX3_FIRMWARE_LOAD = 0xA0;
const static boost::uint8_t VRT_VENDOR_OUT = (LIBUSB_REQUEST_TYPE_VENDOR
                                              | LIBUSB_ENDPOINT_OUT);
const static boost::uint8_t VRT_VENDOR_IN = (LIBUSB_REQUEST_TYPE_VENDOR
                                             | LIBUSB_ENDPOINT_IN);
const static boost::uint8_t B200_VREQ_FPGA_START = 0x02;
const static boost::uint8_t B200_VREQ_FPGA_DATA = 0x12;
const static boost::uint8_t B200_VREQ_GET_COMPAT = 0x15;
const static boost::uint8_t B200_VREQ_SET_FPGA_HASH = 0x1C;
const static boost::uint8_t B200_VREQ_GET_FPGA_HASH = 0x1D;
const static boost::uint8_t B200_VREQ_SET_FW_HASH = 0x1E;
const static boost::uint8_t B200_VREQ_GET_FW_HASH = 0x1F;
const static boost::uint8_t B200_VREQ_LOOP = 0x22;
const static boost::uint8_t B200_VREQ_SPI_WRITE = 0x32;
const static boost::uint8_t B200_VREQ_SPI_READ = 0x42;
const static boost::uint8_t B200_VREQ_FPGA_CONFIG = 0x55;
const static boost::uint8_t B200_VREQ_FPGA_RESET = 0x62;
const static boost::uint8_t B200_VREQ_GPIF_RESET = 0x72;
const static boost::uint8_t B200_VREQ_GET_USB = 0x80;
const static boost::uint8_t B200_VREQ_GET_STATUS = 0x83;
const static boost::uint8_t B200_VREQ_AD9361_CTRL_WRITE = 0x90;
const static boost::uint8_t B200_VREQ_AD9361_CTRL_READ = 0x91;
const static boost::uint8_t B200_VREQ_FX3_RESET = 0x99;
const static boost::uint8_t B200_VREQ_EEPROM_WRITE = 0xBA;
const static boost::uint8_t B200_VREQ_EEPROM_READ = 0xBB;

const static boost::uint8_t FX3_STATE_UNDEFINED = 0x00;
const static boost::uint8_t FX3_STATE_FPGA_READY = 0x01;
const static boost::uint8_t FX3_STATE_CONFIGURING_FPGA = 0x02;
const static boost::uint8_t FX3_STATE_BUSY = 0x03;
const static boost::uint8_t FX3_STATE_RUNNING = 0x04;
const static boost::uint8_t FX3_STATE_UNCONFIGURED = 0x05;
const static boost::uint8_t FX3_STATE_ERROR = 0x06;

const static int VREQ_MAX_SIZE_USB2 = 64;
const static int VREQ_MAX_SIZE_USB3 = 512;
const static int VREQ_DEFAULT_SIZE  = VREQ_MAX_SIZE_USB2;
const static int VREQ_MAX_SIZE      = VREQ_MAX_SIZE_USB3;

typedef boost::uint32_t hash_type;


/***********************************************************************
 * Helper Functions
 **********************************************************************/
/*!
 * Create a file hash
 * The hash will be used to identify the loaded firmware and fpga image
 * \param filename file used to generate hash value
 * \return hash value in a size_t type
 */
static hash_type generate_hash(const char *filename)
{
    if (filename == NULL)
        return hash_type(0);
    
    std::ifstream file(filename);
    if (not file){
        throw uhd::io_error(std::string("cannot open input file ") + filename);
    }

    size_t hash = 0;

    char ch;
    long long count = 0;
    while (file.get(ch)) {
        count++;
        boost::hash_combine(hash, ch);
    }

    if (count == 0){
        throw uhd::io_error(std::string("empty input file ") + filename);
    }

    if (not file.eof()){
        throw uhd::io_error(std::string("file error ") + filename);
    }

    file.close();
    return hash_type(hash);
}


/*!
 * Verify checksum of a Intel HEX record
 * \param record a line from an Intel HEX file
 * \return true if record is valid, false otherwise
 */
bool checksum(const std::string& record) {

    size_t len = record.length();
    unsigned int i;
    unsigned char sum = 0;
    unsigned int val;

    for (i = 1; i < len; i += 2) {
        std::istringstream(record.substr(i, 2)) >> std::hex >> val;
        sum += val;
    }

    if (sum == 0)
       return true;
    else
       return false;
}


/*!
 * Parse Intel HEX record
 *
 * \param record a line from an Intel HEX file
 * \param len output length of record
 * \param addr output address
 * \param type output type
 * \param data output data
 * \return true if record is sucessfully read, false on error
 */
bool parse_record(const std::string& record, boost::uint16_t &len, \
        boost::uint16_t &addr, boost::uint16_t &type, unsigned char* data) {

    unsigned int i;
    std::string _data;
    unsigned int val;

    if (record.substr(0, 1) != ":")
        return false;

    std::istringstream(record.substr(1, 2)) >> std::hex >> len;
    std::istringstream(record.substr(3, 4)) >> std::hex >> addr;
    std::istringstream(record.substr(7, 2)) >> std::hex >> type;

    if (len > (2 * (record.length() - 9)))  // sanity check to prevent buffer overrun
        return false;

    if (len > (2 * (record->length() - 9)))  // sanity check to prevent buffer overrun
        return false;

    for (i = 0; i < len; i++) {
        std::istringstream(record.substr(9 + 2 * i, 2)) >> std::hex >> val;
        data[i] = (unsigned char) val;
    }

    return true;
}


/***********************************************************************
 * The implementation class
 **********************************************************************/
class b200_iface_impl : public b200_iface{
public:

    b200_iface_impl(usb_control::sptr usb_ctrl):
        _usb_ctrl(usb_ctrl) {
        //NOP
    }

    int fx3_control_write(boost::uint8_t request,
                           boost::uint16_t value,
                           boost::uint16_t index,
                           unsigned char *buff,
                           boost::uint16_t length,
                           boost::int32_t timeout = 0) {
        return _usb_ctrl->submit(VRT_VENDOR_OUT,        // bmReqeustType
                                   request,             // bRequest
                                   value,               // wValue
                                   index,               // wIndex
                                   buff,                // data
                                   length,              // wLength
                                   timeout);            // timeout
    }

    int fx3_control_read(boost::uint8_t request,
                           boost::uint16_t value,
                           boost::uint16_t index,
                           unsigned char *buff,
                           boost::uint16_t length,
                           boost::int32_t timeout = 0) {
        return _usb_ctrl->submit(VRT_VENDOR_IN,         // bmReqeustType
                                   request,             // bRequest
                                   value,               // wValue
                                   index,               // wIndex
                                   buff,                // data
                                   length,              // wLength
                                   timeout);            // timeout
    }

<<<<<<< HEAD

=======
>>>>>>> 8f0f045c
    void write_i2c(UHD_UNUSED(boost::uint16_t addr), UHD_UNUSED(const byte_vector_t &bytes))
    {
        throw uhd::not_implemented_error("b200 write i2c");
    }


    byte_vector_t read_i2c(UHD_UNUSED(boost::uint16_t addr), UHD_UNUSED(size_t num_bytes))
    {
        throw uhd::not_implemented_error("b200 read i2c");
    }

    void write_eeprom(boost::uint16_t addr, boost::uint16_t offset,
            const byte_vector_t &bytes) {
        int ret = fx3_control_write(B200_VREQ_EEPROM_WRITE,
                          0, offset | (boost::uint16_t(addr) << 8),
                          (unsigned char *) &bytes[0],
                          bytes.size());
        
        if (ret < 0)
            throw uhd::io_error((boost::format("Failed to write EEPROM (%d: %s)") % ret % libusb_error_name(ret)).str());
        else if ((size_t)ret != bytes.size())
            throw uhd::io_error((boost::format("Short write on write EEPROM (expecting: %d, returned: %d)") % bytes.size() % ret).str());
    }

    byte_vector_t read_eeprom(
        boost::uint16_t addr,
        boost::uint16_t offset,
        size_t num_bytes) {
        byte_vector_t recv_bytes(num_bytes);
        int bytes_read = fx3_control_read(B200_VREQ_EEPROM_READ,
                         0, offset | (boost::uint16_t(addr) << 8),
                         (unsigned char*) &recv_bytes[0],
                         num_bytes);
        
        if (bytes_read < 0)
            throw uhd::io_error((boost::format("Failed to read EEPROM (%d: %s)") % bytes_read % libusb_error_name(bytes_read)).str());
        else if ((size_t)bytes_read != num_bytes)
            throw uhd::io_error((boost::format("Short read on read EEPROM (expecting: %d, returned: %d)") % num_bytes % bytes_read).str());
        
        return recv_bytes;
    }

    void transact_spi(
        unsigned char *tx_data,
        size_t num_tx_bits,
        unsigned char *rx_data,
        size_t num_rx_bits) {
        int ret = 0;
        boost::uint16_t tx_length = num_tx_bits / 8;

        if(tx_data[0] & 0x80) {
            ret = fx3_control_write(B200_VREQ_SPI_WRITE, 0x00, \
                    0x00, tx_data, tx_length);
        } else {
            ret = fx3_control_write(B200_VREQ_SPI_READ, 0x00, \
                    0x00, tx_data, tx_length);
        }

        if (ret < 0)
            throw uhd::io_error((boost::format("Failed to write SPI (%d: %s)") % ret % libusb_error_name(ret)).str());
        else if (ret != tx_length)
            throw uhd::io_error((boost::format("Short write on write SPI (expecting: %d, returned: %d)") % tx_length % ret).str());


        if(num_rx_bits) {
            boost::uint16_t total_length = num_rx_bits / 8;

            ret = fx3_control_read(B200_VREQ_LOOP, 0x00, \
                    0x00, rx_data, total_length);

            if (ret < 0)
                throw uhd::io_error((boost::format("Failed to readback (%d: %s)") % ret % libusb_error_name(ret)).str());
            else if (ret != total_length)
                throw uhd::io_error((boost::format("Short read on readback (expecting: %d, returned: %d)") % total_length % ret).str());
        }
    }

    void ad9361_transact(const unsigned char in_buff[64], unsigned char out_buff[64]) {
        const int bytes_to_write = 64;
        const int bytes_to_read = 64;
        const size_t read_retries = 30;
        
        int ret = fx3_control_write(B200_VREQ_AD9361_CTRL_WRITE, 0x00, 0x00, (unsigned char *)in_buff, bytes_to_write);
        if (ret < 0)
            throw uhd::io_error((boost::format("Failed to write AD9361 (%d: %s)") % ret % libusb_error_name(ret)).str());
        else if (ret != bytes_to_write)
            throw uhd::io_error((boost::format("Short write on write AD9361 (expecting: %d, returned: %d)") % bytes_to_write % ret).str());
        
        for (size_t i = 0; i < read_retries; i++)
        {
            ret = fx3_control_read(B200_VREQ_AD9361_CTRL_READ, 0x00, 0x00, out_buff, bytes_to_read, 1000);
            if (ret < 0)
                throw uhd::io_error((boost::format("Failed to read AD9361 (%d: %s)") % ret % libusb_error_name(ret)).str());
            
            if (ret == bytes_to_read)
                return;
        }
        
        throw uhd::io_error(str(boost::format("Failed to read complete AD9361 (expecting: %d, last read: %d)") % bytes_to_read % ret));
    }

<<<<<<< HEAD

=======
>>>>>>> 8f0f045c
    void load_firmware(const std::string filestring, UHD_UNUSED(bool force) = false)
    {
        const char *filename = filestring.c_str();

        /* Fields used in each USB control transfer. */
        boost::uint16_t len = 0;
        boost::uint16_t type = 0;
        boost::uint16_t lower_address_bits = 0x0000;
        unsigned char data[512];

        /* Can be set by the Intel HEX record 0x04, used for all 0x00 records
         * thereafter. Note this field takes the place of the 'index' parameter in
         * libusb calls, and is necessary for FX3's 32-bit addressing. */
        boost::uint16_t upper_address_bits = 0x0000;

        std::ifstream file;
        file.open(filename, std::ifstream::in);

        if(!file.good()) {
            throw uhd::io_error("fx3_load_firmware: cannot open firmware input file");
        }

        if (load_img_msg) UHD_MSG(status) << "Loading firmware image: " \
            << filestring << "..." << std::flush;

        while (!file.eof()) {
            boost::int32_t ret = 0;
            std::string record;
            file >> record;

        if (!(record.length() > 0))
            continue;

            /* Check for valid Intel HEX record. */
            if (!checksum(record) || !parse_record(record, len, \
                        lower_address_bits, type, data)) {
                throw uhd::io_error("fx3_load_firmware: bad intel hex record checksum");
            }

            /* Type 0x00: Data. */
            if (type == 0x00) {
                ret = fx3_control_write(FX3_FIRMWARE_LOAD, \
                        lower_address_bits, upper_address_bits, data, len);

                if (ret < 0) {
                    throw uhd::io_error("usrp_load_firmware: usrp_control_write failed");
                }
            }

            /* Type 0x01: EOF. */
            else if (type == 0x01) {
                if (lower_address_bits != 0x0000 || len != 0 ) {
                    throw uhd::io_error("fx3_load_firmware: For EOF record, address must be 0, length must be 0.");
                }

                //TODO
                //usrp_set_firmware_hash(hash); //set hash before reset

                /* Successful termination! */
                file.close();

                /* Let the system settle. */
                boost::this_thread::sleep(boost::posix_time::milliseconds(1000));
                return;
            }

            /* Type 0x04: Extended Linear Address Record. */
            else if (type == 0x04) {
                if (lower_address_bits != 0x0000 || len != 2 ) {
                    throw uhd::io_error("fx3_load_firmware: For ELA record, address must be 0, length must be 2.");
                }

                upper_address_bits = ((boost::uint16_t)((data[0] & 0x00FF) << 8))\
                                     + ((boost::uint16_t)(data[1] & 0x00FF));
            }

            /* Type 0x05: Start Linear Address Record. */
            else if (type == 0x05) {
                if (lower_address_bits != 0x0000 || len != 4 ) {
                    throw uhd::io_error("fx3_load_firmware: For SLA record, address must be 0, length must be 4.");
                }

                /* The firmware load is complete.  We now need to tell the CPU
                 * to jump to an execution address start point, now contained within
                 * the data field.  Parse these address bits out, and then push the
                 * instruction. */
                upper_address_bits = ((boost::uint16_t)((data[0] & 0x00FF) << 8))\
                                     + ((boost::uint16_t)(data[1] & 0x00FF));
                lower_address_bits = ((boost::uint16_t)((data[2] & 0x00FF) << 8))\
                                     + ((boost::uint16_t)(data[3] & 0x00FF));

                fx3_control_write(FX3_FIRMWARE_LOAD, lower_address_bits, \
                        upper_address_bits, 0, 0);

                if (load_img_msg) UHD_MSG(status) << " done" << std::endl;
            }

            /* If we receive an unknown record type, error out. */
            else {
                throw uhd::io_error("fx3_load_firmware: unsupported record type.");
            }
        }

        /* There was no valid EOF. */
        throw uhd::io_error("fx3_load_firmware: No EOF record found.");
    }

    void reset_fx3(void) {
        unsigned char data[4];
        memset(data, 0x00, sizeof(data));
        const int bytes_to_send = sizeof(data);

        int ret = fx3_control_write(B200_VREQ_FX3_RESET, 0x00, 0x00, data, bytes_to_send);
        if (ret < 0)
            throw uhd::io_error((boost::format("Failed to reset FX3 (%d: %s)") % ret % libusb_error_name(ret)).str());
        else if (ret != bytes_to_send)
            throw uhd::io_error((boost::format("Short write on reset FX3 (expecting: %d, returned: %d)") % bytes_to_send % ret).str());
    }

    void reset_gpif(void) {
        unsigned char data[4];
        memset(data, 0x00, sizeof(data));
        const int bytes_to_send = sizeof(data);

        int ret = fx3_control_write(B200_VREQ_GPIF_RESET, 0x00, 0x00, data, bytes_to_send);
        if (ret < 0)
            throw uhd::io_error((boost::format("Failed to reset GPIF (%d: %s)") % ret % libusb_error_name(ret)).str());
        else if (ret != bytes_to_send)
            throw uhd::io_error((boost::format("Short write on reset GPIF (expecting: %d, returned: %d)") % bytes_to_send % ret).str());
    }

    void set_fpga_reset_pin(const bool reset) {
        unsigned char data[4];
        memset(data, (reset)? 0xFF : 0x00, sizeof(data));
        const int bytes_to_send = sizeof(data);

        UHD_THROW_INVALID_CODE_PATH();

        // Below is dead code as long as UHD_THROW_INVALID_CODE_PATH(); is declared above.
        // It is preserved here in a comment in case it is needed later:
<<<<<<< HEAD
        // fx3_control_write(B200_VREQ_FPGA_RESET, 0x00, 0x00, data, 4);
=======
        /*
        int ret = fx3_control_write(B200_VREQ_FPGA_RESET, 0x00, 0x00, data, bytes_to_send);
        if (ret < 0)
            throw uhd::io_error((boost::format("Failed to reset FPGA (%d: %s)") % ret % libusb_error_name(ret)).str());
        else if (ret != bytes_to_send)
            throw uhd::io_error((boost::format("Short write on reset FPGA (expecting: %d, returned: %d)") % bytes_to_send % ret).str());
        */
>>>>>>> 8f0f045c
    }

    boost::uint8_t get_usb_speed(void) {

        unsigned char rx_data[1];
        memset(rx_data, 0x00, sizeof(rx_data));
        const int bytes_to_recv = sizeof(rx_data);

        int ret = fx3_control_read(B200_VREQ_GET_USB, 0x00, 0x00, rx_data, bytes_to_recv);
        if (ret < 0)
            throw uhd::io_error((boost::format("Failed to get USB speed (%d: %s)") % ret % libusb_error_name(ret)).str());
        else if (ret != bytes_to_recv)
            throw uhd::io_error((boost::format("Short read on get USB speed (expecting: %d, returned: %d)") % bytes_to_recv % ret).str());

        return boost::lexical_cast<boost::uint8_t>(rx_data[0]);
    }

    boost::uint8_t get_fx3_status(void) {

        unsigned char rx_data[1];
        memset(rx_data, 0x00, sizeof(rx_data));
        const int bytes_to_recv = sizeof(rx_data);

        int ret = fx3_control_read(B200_VREQ_GET_STATUS, 0x00, 0x00, rx_data, bytes_to_recv);
        if (ret < 0)
            throw uhd::io_error((boost::format("Failed to get FX3 status (%d: %s)") % ret % libusb_error_name(ret)).str());
        else if (ret != bytes_to_recv)
            throw uhd::io_error((boost::format("Short read on get FX3 status (expecting: %d, returned: %d)") % bytes_to_recv % ret).str());

        return boost::lexical_cast<boost::uint8_t>(rx_data[0]);
    }

    boost::uint16_t get_compat_num(void) {

        unsigned char rx_data[2];
        memset(rx_data, 0x00, sizeof(rx_data));
        const int bytes_to_recv = sizeof(rx_data);

        int ret = fx3_control_read(B200_VREQ_GET_COMPAT , 0x00, 0x00, rx_data, bytes_to_recv);
        if (ret < 0)
            throw uhd::io_error((boost::format("Failed to get compat num (%d: %s)") % ret % libusb_error_name(ret)).str());
        else if (ret != bytes_to_recv)
            throw uhd::io_error((boost::format("Short read on get compat num (expecting: %d, returned: %d)") % bytes_to_recv % ret).str());

        return (((uint16_t)rx_data[0]) << 8) | rx_data[1];
    }

    void usrp_get_firmware_hash(hash_type &hash) {
        const int bytes_to_recv = 4;
        if (sizeof(hash_type) != bytes_to_recv)
            throw uhd::type_error((boost::format("hash_type is %d bytes but transfer length is %d bytes") % sizeof(hash_type) % bytes_to_recv).str());
            
        int ret = fx3_control_read(B200_VREQ_GET_FW_HASH, 0x00, 0x00, (unsigned char*) &hash, bytes_to_recv, 500);
        if (ret < 0)
            throw uhd::io_error((boost::format("Failed to get firmware hash (%d: %s)") % ret % libusb_error_name(ret)).str());
        else if (ret != bytes_to_recv)
            throw uhd::io_error((boost::format("Short read on get firmware hash (expecting: %d, returned: %d)") % bytes_to_recv % ret).str());
    }

    void usrp_set_firmware_hash(hash_type hash) {
        const int bytes_to_send = 4;
        if (sizeof(hash_type) != bytes_to_send)
            throw uhd::type_error((boost::format("hash_type is %d bytes but transfer length is %d bytes") % sizeof(hash_type) % bytes_to_send).str());
        
        int ret = fx3_control_write(B200_VREQ_SET_FW_HASH, 0x00, 0x00, (unsigned char*) &hash, bytes_to_send);
        if (ret < 0)
            throw uhd::io_error((boost::format("Failed to set firmware hash (%d: %s)") % ret % libusb_error_name(ret)).str());
        else if (ret != bytes_to_send)
            throw uhd::io_error((boost::format("Short write on set firmware hash (expecting: %d, returned: %d)") % bytes_to_send % ret).str());
    }

    void usrp_get_fpga_hash(hash_type &hash) {
        const int bytes_to_recv = 4;
        if (sizeof(hash_type) != bytes_to_recv)
            throw uhd::type_error((boost::format("hash_type is %d bytes but transfer length is %d bytes") % sizeof(hash_type) % bytes_to_recv).str());
        
        int ret = fx3_control_read(B200_VREQ_GET_FPGA_HASH, 0x00, 0x00, (unsigned char*) &hash, bytes_to_recv, 500);
        if (ret < 0)
            throw uhd::io_error((boost::format("Failed to get FPGA hash (%d: %s)") % ret % libusb_error_name(ret)).str());
        else if (ret != bytes_to_recv)
            throw uhd::io_error((boost::format("Short read on get FPGA hash (expecting: %d, returned: %d)") % bytes_to_recv % ret).str());
    }

    void usrp_set_fpga_hash(hash_type hash) {
        const int bytes_to_send = 4;
        if (sizeof(hash_type) != bytes_to_send)
            throw uhd::type_error((boost::format("hash_type is %d bytes but transfer length is %d bytes") % sizeof(hash_type) % bytes_to_send).str());
        
        int ret = fx3_control_write(B200_VREQ_SET_FPGA_HASH, 0x00, 0x00, (unsigned char*) &hash, bytes_to_send);
        if (ret < 0)
            throw uhd::io_error((boost::format("Failed to set FPGA hash (%d: %s)") % ret % libusb_error_name(ret)).str());
        else if (ret != bytes_to_send)
            throw uhd::io_error((boost::format("Short write on set FPGA hash (expecting: %d, returned: %d)") % bytes_to_send % ret).str());
    }

    boost::uint32_t load_fpga(const std::string filestring) {

        boost::uint8_t fx3_state = 0;
        boost::uint32_t wait_count;
        int ret = 0;
        int bytes_to_xfer = 0;

        const char *filename = filestring.c_str();

        hash_type hash = generate_hash(filename);
        hash_type loaded_hash; usrp_get_fpga_hash(loaded_hash);
        if (hash == loaded_hash) return 0;
        
        // Establish default largest possible control request transfer size based on operating USB speed
        int transfer_size = VREQ_DEFAULT_SIZE;
        int current_usb_speed = get_usb_speed();
        if (current_usb_speed == 3)
            transfer_size = VREQ_MAX_SIZE_USB3;
        else if (current_usb_speed != 2)
            throw uhd::io_error("load_fpga: get_usb_speed returned invalid USB speed (not 2 or 3).");
        
        UHD_ASSERT_THROW(transfer_size <= VREQ_MAX_SIZE);
        
        unsigned char out_buff[VREQ_MAX_SIZE];
        
        // Request loopback read, which will indicate the firmware's current control request buffer size
        // Make sure that if operating as USB2, requested length is within spec
        int ntoread = std::min(transfer_size, (int)sizeof(out_buff));
        int nread = fx3_control_read(B200_VREQ_LOOP, 0, 0, out_buff, ntoread, 1000);
        if (nread < 0)
            throw uhd::io_error((boost::format("load_fpga: unable to complete firmware loopback request (%d: %s)") % nread % libusb_error_name(nread)).str());
        else if (nread != ntoread)
            throw uhd::io_error((boost::format("load_fpga: short read on firmware loopback request (expecting: %d, returned: %d)") % ntoread % nread).str());
        transfer_size = std::min(transfer_size, nread); // Select the smaller value

        size_t file_size = 0;
        {
            std::ifstream file(filename, std::ios::in | std::ios::binary | std::ios::ate);
            file_size = file.tellg();
        }

        std::ifstream file;
        file.open(filename, std::ios::in | std::ios::binary);

        if (!file.good()) {
            throw uhd::io_error("load_fpga: cannot open FPGA input file.");
        }
        
        // Zero the hash, in case we abort programming another image and revert to the previously programmed image
        usrp_set_fpga_hash(0);

        memset(out_buff, 0x00, sizeof(out_buff));
        bytes_to_xfer = 1;
        ret = fx3_control_write(B200_VREQ_FPGA_CONFIG, 0, 0, out_buff, bytes_to_xfer, 1000);
        if (ret < 0)
            throw uhd::io_error((boost::format("Failed to start FPGA config (%d: %s)") % ret % libusb_error_name(ret)).str());
        else if (ret != bytes_to_xfer)
            throw uhd::io_error((boost::format("Short write on start FPGA config (expecting: %d, returned: %d)") % bytes_to_xfer % ret).str());

        wait_count = 0;
        do {
            fx3_state = get_fx3_status();

            if((wait_count >= 500) || (fx3_state == FX3_STATE_ERROR) || (fx3_state == FX3_STATE_UNDEFINED)) {
                return fx3_state;
            }

            boost::this_thread::sleep(boost::posix_time::milliseconds(10));

            wait_count++;
        } while(fx3_state != FX3_STATE_FPGA_READY);

        if (load_img_msg) UHD_MSG(status) << "Loading FPGA image: " \
            << filestring << "..." << std::flush;

        bytes_to_xfer = 1;
        ret = fx3_control_write(B200_VREQ_FPGA_START, 0, 0, out_buff, bytes_to_xfer, 1000);
        if (ret < 0)
            throw uhd::io_error((boost::format("Failed to start FPGA bitstream (%d: %s)") % ret % libusb_error_name(ret)).str());
        else if (ret != bytes_to_xfer)
            throw uhd::io_error((boost::format("Short write on start FPGA bitstream (expecting: %d, returned: %d)") % bytes_to_xfer % ret).str());

        wait_count = 0;
        do {
            fx3_state = get_fx3_status();

            if((wait_count >= 1000) || (fx3_state == FX3_STATE_ERROR) || (fx3_state == FX3_STATE_UNDEFINED)) {
                return fx3_state;
            }

            boost::this_thread::sleep(boost::posix_time::milliseconds(10));

            wait_count++;
        } while(fx3_state != FX3_STATE_CONFIGURING_FPGA);

        size_t bytes_sent = 0;
        while (!file.eof()) {
            file.read((char *) out_buff, transfer_size);
            const std::streamsize n = file.gcount();
            if(n == 0)
                continue;

            boost::uint16_t transfer_count = boost::uint16_t(n);

            /* Send the data to the device. */
            int nwritten = fx3_control_write(B200_VREQ_FPGA_DATA, 0, 0, out_buff, transfer_count, 5000);
            if (nwritten < 0)
                throw uhd::io_error((boost::format("load_fpga: cannot write bitstream to FX3 (%d: %s)") % nwritten % libusb_error_name(nwritten)).str());
            else if (nwritten != transfer_count)
                throw uhd::io_error((boost::format("load_fpga: short write while transferring bitstream to FX3  (expecting: %d, returned: %d)") % transfer_count % nwritten).str());

            if (load_img_msg)
            {
                if (bytes_sent == 0) UHD_MSG(status) << "  0%" << std::flush;
                const size_t percent_before = size_t((bytes_sent*100)/file_size);
                bytes_sent += transfer_count;
                const size_t percent_after = size_t((bytes_sent*100)/file_size);
                if (percent_before/10 != percent_after/10)
                {
                    UHD_MSG(status) << "\b\b\b\b" << std::setw(3) << percent_after << "%" << std::flush;
                }
            }
        }

        file.close();

        wait_count = 0;
        do {
            fx3_state = get_fx3_status();

            if((wait_count >= 500) || (fx3_state == FX3_STATE_ERROR) || (fx3_state == FX3_STATE_UNDEFINED)) {
                return fx3_state;
            }

            boost::this_thread::sleep(boost::posix_time::milliseconds(10));

            wait_count++;
        } while(fx3_state != FX3_STATE_RUNNING);

        usrp_set_fpga_hash(hash);

        if (load_img_msg)
            UHD_MSG(status) << "\b\b\b\b done" << std::endl;

        return 0;
    }

private:
    usb_control::sptr _usb_ctrl;
};

/***********************************************************************
 * Make an instance of the implementation
 **********************************************************************/
b200_iface::sptr b200_iface::make(usb_control::sptr usb_ctrl)
{
    return sptr(new b200_iface_impl(usb_ctrl));
}<|MERGE_RESOLUTION|>--- conflicted
+++ resolved
@@ -92,7 +92,7 @@
 {
     if (filename == NULL)
         return hash_type(0);
-    
+
     std::ifstream file(filename);
     if (not file){
         throw uhd::io_error(std::string("cannot open input file ") + filename);
@@ -224,10 +224,6 @@
                                    timeout);            // timeout
     }
 
-<<<<<<< HEAD
-
-=======
->>>>>>> 8f0f045c
     void write_i2c(UHD_UNUSED(boost::uint16_t addr), UHD_UNUSED(const byte_vector_t &bytes))
     {
         throw uhd::not_implemented_error("b200 write i2c");
@@ -245,7 +241,7 @@
                           0, offset | (boost::uint16_t(addr) << 8),
                           (unsigned char *) &bytes[0],
                           bytes.size());
-        
+
         if (ret < 0)
             throw uhd::io_error((boost::format("Failed to write EEPROM (%d: %s)") % ret % libusb_error_name(ret)).str());
         else if ((size_t)ret != bytes.size())
@@ -261,12 +257,12 @@
                          0, offset | (boost::uint16_t(addr) << 8),
                          (unsigned char*) &recv_bytes[0],
                          num_bytes);
-        
+
         if (bytes_read < 0)
             throw uhd::io_error((boost::format("Failed to read EEPROM (%d: %s)") % bytes_read % libusb_error_name(bytes_read)).str());
         else if ((size_t)bytes_read != num_bytes)
             throw uhd::io_error((boost::format("Short read on read EEPROM (expecting: %d, returned: %d)") % num_bytes % bytes_read).str());
-        
+
         return recv_bytes;
     }
 
@@ -309,30 +305,26 @@
         const int bytes_to_write = 64;
         const int bytes_to_read = 64;
         const size_t read_retries = 30;
-        
+
         int ret = fx3_control_write(B200_VREQ_AD9361_CTRL_WRITE, 0x00, 0x00, (unsigned char *)in_buff, bytes_to_write);
         if (ret < 0)
             throw uhd::io_error((boost::format("Failed to write AD9361 (%d: %s)") % ret % libusb_error_name(ret)).str());
         else if (ret != bytes_to_write)
             throw uhd::io_error((boost::format("Short write on write AD9361 (expecting: %d, returned: %d)") % bytes_to_write % ret).str());
-        
+
         for (size_t i = 0; i < read_retries; i++)
         {
             ret = fx3_control_read(B200_VREQ_AD9361_CTRL_READ, 0x00, 0x00, out_buff, bytes_to_read, 1000);
             if (ret < 0)
                 throw uhd::io_error((boost::format("Failed to read AD9361 (%d: %s)") % ret % libusb_error_name(ret)).str());
-            
+
             if (ret == bytes_to_read)
                 return;
         }
-        
+
         throw uhd::io_error(str(boost::format("Failed to read complete AD9361 (expecting: %d, last read: %d)") % bytes_to_read % ret));
     }
 
-<<<<<<< HEAD
-
-=======
->>>>>>> 8f0f045c
     void load_firmware(const std::string filestring, UHD_UNUSED(bool force) = false)
     {
         const char *filename = filestring.c_str();
@@ -473,9 +465,6 @@
 
         // Below is dead code as long as UHD_THROW_INVALID_CODE_PATH(); is declared above.
         // It is preserved here in a comment in case it is needed later:
-<<<<<<< HEAD
-        // fx3_control_write(B200_VREQ_FPGA_RESET, 0x00, 0x00, data, 4);
-=======
         /*
         int ret = fx3_control_write(B200_VREQ_FPGA_RESET, 0x00, 0x00, data, bytes_to_send);
         if (ret < 0)
@@ -483,7 +472,6 @@
         else if (ret != bytes_to_send)
             throw uhd::io_error((boost::format("Short write on reset FPGA (expecting: %d, returned: %d)") % bytes_to_send % ret).str());
         */
->>>>>>> 8f0f045c
     }
 
     boost::uint8_t get_usb_speed(void) {
@@ -535,7 +523,7 @@
         const int bytes_to_recv = 4;
         if (sizeof(hash_type) != bytes_to_recv)
             throw uhd::type_error((boost::format("hash_type is %d bytes but transfer length is %d bytes") % sizeof(hash_type) % bytes_to_recv).str());
-            
+
         int ret = fx3_control_read(B200_VREQ_GET_FW_HASH, 0x00, 0x00, (unsigned char*) &hash, bytes_to_recv, 500);
         if (ret < 0)
             throw uhd::io_error((boost::format("Failed to get firmware hash (%d: %s)") % ret % libusb_error_name(ret)).str());
@@ -547,7 +535,7 @@
         const int bytes_to_send = 4;
         if (sizeof(hash_type) != bytes_to_send)
             throw uhd::type_error((boost::format("hash_type is %d bytes but transfer length is %d bytes") % sizeof(hash_type) % bytes_to_send).str());
-        
+
         int ret = fx3_control_write(B200_VREQ_SET_FW_HASH, 0x00, 0x00, (unsigned char*) &hash, bytes_to_send);
         if (ret < 0)
             throw uhd::io_error((boost::format("Failed to set firmware hash (%d: %s)") % ret % libusb_error_name(ret)).str());
@@ -559,7 +547,7 @@
         const int bytes_to_recv = 4;
         if (sizeof(hash_type) != bytes_to_recv)
             throw uhd::type_error((boost::format("hash_type is %d bytes but transfer length is %d bytes") % sizeof(hash_type) % bytes_to_recv).str());
-        
+
         int ret = fx3_control_read(B200_VREQ_GET_FPGA_HASH, 0x00, 0x00, (unsigned char*) &hash, bytes_to_recv, 500);
         if (ret < 0)
             throw uhd::io_error((boost::format("Failed to get FPGA hash (%d: %s)") % ret % libusb_error_name(ret)).str());
@@ -571,7 +559,7 @@
         const int bytes_to_send = 4;
         if (sizeof(hash_type) != bytes_to_send)
             throw uhd::type_error((boost::format("hash_type is %d bytes but transfer length is %d bytes") % sizeof(hash_type) % bytes_to_send).str());
-        
+
         int ret = fx3_control_write(B200_VREQ_SET_FPGA_HASH, 0x00, 0x00, (unsigned char*) &hash, bytes_to_send);
         if (ret < 0)
             throw uhd::io_error((boost::format("Failed to set FPGA hash (%d: %s)") % ret % libusb_error_name(ret)).str());
@@ -591,7 +579,7 @@
         hash_type hash = generate_hash(filename);
         hash_type loaded_hash; usrp_get_fpga_hash(loaded_hash);
         if (hash == loaded_hash) return 0;
-        
+
         // Establish default largest possible control request transfer size based on operating USB speed
         int transfer_size = VREQ_DEFAULT_SIZE;
         int current_usb_speed = get_usb_speed();
@@ -599,11 +587,11 @@
             transfer_size = VREQ_MAX_SIZE_USB3;
         else if (current_usb_speed != 2)
             throw uhd::io_error("load_fpga: get_usb_speed returned invalid USB speed (not 2 or 3).");
-        
+
         UHD_ASSERT_THROW(transfer_size <= VREQ_MAX_SIZE);
-        
+
         unsigned char out_buff[VREQ_MAX_SIZE];
-        
+
         // Request loopback read, which will indicate the firmware's current control request buffer size
         // Make sure that if operating as USB2, requested length is within spec
         int ntoread = std::min(transfer_size, (int)sizeof(out_buff));
@@ -626,7 +614,7 @@
         if (!file.good()) {
             throw uhd::io_error("load_fpga: cannot open FPGA input file.");
         }
-        
+
         // Zero the hash, in case we abort programming another image and revert to the previously programmed image
         usrp_set_fpga_hash(0);
 
