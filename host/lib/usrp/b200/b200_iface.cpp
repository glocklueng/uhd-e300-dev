--- conflicted
+++ resolved
@@ -32,8 +32,6 @@
 #include <cstring>
 #include <iomanip>
 #include <libusb.h>
-#include <ad9361_transaction.h>
-#include <ad9361_dispatch.h>
 
 //! libusb_error_name is only in newer API
 #ifndef HAVE_LIBUSB_ERROR_NAME
@@ -268,90 +266,6 @@
         return recv_bytes;
     }
 
-<<<<<<< HEAD
-    void transact_spi(
-        unsigned char *tx_data,
-        size_t num_tx_bits,
-        unsigned char *rx_data,
-        size_t num_rx_bits) {
-        int ret = 0;
-        boost::uint16_t tx_length = num_tx_bits / 8;
-
-        if(tx_data[0] & 0x80) {
-            ret = fx3_control_write(B200_VREQ_SPI_WRITE, 0x00, \
-                    0x00, tx_data, tx_length);
-        } else {
-            ret = fx3_control_write(B200_VREQ_SPI_READ, 0x00, \
-                    0x00, tx_data, tx_length);
-        }
-
-        if (ret < 0)
-            throw uhd::io_error((boost::format("Failed to write SPI (%d: %s)") % ret % libusb_error_name(ret)).str());
-        else if (ret != tx_length)
-            throw uhd::io_error((boost::format("Short write on write SPI (expecting: %d, returned: %d)") % tx_length % ret).str());
-
-
-        if(num_rx_bits) {
-            boost::uint16_t total_length = num_rx_bits / 8;
-
-            ret = fx3_control_read(B200_VREQ_LOOP, 0x00, \
-                    0x00, rx_data, total_length);
-
-            if (ret < 0)
-                throw uhd::io_error((boost::format("Failed to readback (%d: %s)") % ret % libusb_error_name(ret)).str());
-            else if (ret != total_length)
-                throw uhd::io_error((boost::format("Short read on readback (expecting: %d, returned: %d)") % total_length % ret).str());
-        }
-    }
-
-    void ad9361_transact(const unsigned char in_buff[AD9361_DISPATCH_PACKET_SIZE], unsigned char out_buff[AD9361_DISPATCH_PACKET_SIZE]) {
-        const int bytes_to_write = AD9361_DISPATCH_PACKET_SIZE;
-        const int bytes_to_read = AD9361_DISPATCH_PACKET_SIZE;
-        const size_t read_retries = 5;
-
-        int ret = fx3_control_write(B200_VREQ_AD9361_CTRL_WRITE, 0x00, 0x00, (unsigned char *)in_buff, bytes_to_write);
-        if (ret < 0)
-            throw uhd::io_error((boost::format("Failed to write AD9361 (%d: %s)") % ret % libusb_error_name(ret)).str());
-        else if (ret != bytes_to_write)
-            throw uhd::io_error((boost::format("Short write on write AD9361 (expecting: %d, returned: %d)") % bytes_to_write % ret).str());
-
-        for (size_t i = 0; i < read_retries; i++)
-        {
-            ret = fx3_control_read(B200_VREQ_AD9361_CTRL_READ, 0x00, 0x00, out_buff, bytes_to_read, 3000);
-            if (ret < 0)
-            {
-                if (ret == LIBUSB_ERROR_TIMEOUT)
-                {
-                    UHD_LOG << (boost::format("Failed to read AD9361 (%d: %s). Retrying (%d of %d)...")
-                            % ret
-                            % libusb_error_name(ret)
-                            % (i+1)
-                            % read_retries
-                        ) << std::endl;
-                }
-                else
-                {
-                    throw uhd::io_error((boost::format("Failed to read AD9361 (%d: %s)")
-                        % ret
-                        % libusb_error_name(ret)
-                    ).str());
-                }
-            }
-
-            if (ret == bytes_to_read)
-                return;
-        }
-
-        throw uhd::io_error(str(boost::format("Failed to read complete AD9361 (expecting: %d, last read: %d)") % bytes_to_read % ret));
-    }
-
-    uint64_t get_device_handle()
-    {
-        return 0;   //Unused in B200 because the chip class is in FX3 firmware
-    }
-
-=======
->>>>>>> 9fb6c291
     void load_firmware(const std::string filestring, UHD_UNUSED(bool force) = false)
     {
         const char *filename = filestring.c_str();
