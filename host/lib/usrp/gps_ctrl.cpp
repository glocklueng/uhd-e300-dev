--- conflicted
+++ resolved
@@ -107,14 +107,10 @@
 
     //first we look for an internal GPSDO
     _flush(); //get whatever junk is in the rx buffer right now, and throw it away
-    _send("HAAAY GUYYYYS\n"); //to elicit a response from the Firefly
+    _send("HAAAY GUYYYYS\n"); //to elicit a response from the GPSDO
 
     //wait for _send(...) to return
-<<<<<<< HEAD
-    sleep(milliseconds(FIREFLY_STUPID_DELAY_MS));
-=======
     sleep(milliseconds(GPSDO_STUPID_DELAY_MS));
->>>>>>> 7ad65d41
 
     //then we loop until we either timeout, or until we get a response that indicates we're a JL device
     const boost::system_time comm_timeout = boost::get_system_time() + milliseconds(GPS_COMM_TIMEOUT_MS);
@@ -138,11 +134,7 @@
     switch(gps_type) {
     case GPS_TYPE_INTERNAL_GPSDO:
       UHD_MSG(status) << "Found an internal GPSDO" << std::endl;
-<<<<<<< HEAD
-      init_firefly();
-=======
       init_gpsdo();
->>>>>>> 7ad65d41
       break;
 
     case GPS_TYPE_GENERIC_NMEA:
@@ -195,39 +187,23 @@
   }
 
 private:
-  void init_firefly(void) {
+  void init_gpsdo(void) {
     //issue some setup stuff so it spits out the appropriate data
     //none of these should issue replies so we don't bother looking for them
     //we have to sleep between commands because the JL device, despite not acking, takes considerable time to process each command.
-<<<<<<< HEAD
-     sleep(milliseconds(FIREFLY_STUPID_DELAY_MS));
+     sleep(milliseconds(GPSDO_STUPID_DELAY_MS));
     _send("SYST:COMM:SER:ECHO OFF\n");
-     sleep(milliseconds(FIREFLY_STUPID_DELAY_MS));
+     sleep(milliseconds(GPSDO_STUPID_DELAY_MS));
     _send("SYST:COMM:SER:PRO OFF\n");
-     sleep(milliseconds(FIREFLY_STUPID_DELAY_MS));
+     sleep(milliseconds(GPSDO_STUPID_DELAY_MS));
     _send("GPS:GPGGA 1\n");
-     sleep(milliseconds(FIREFLY_STUPID_DELAY_MS));
+     sleep(milliseconds(GPSDO_STUPID_DELAY_MS));
     _send("GPS:GGAST 0\n");
-     sleep(milliseconds(FIREFLY_STUPID_DELAY_MS));
+     sleep(milliseconds(GPSDO_STUPID_DELAY_MS));
     _send("GPS:GPRMC 1\n");
-     sleep(milliseconds(FIREFLY_STUPID_DELAY_MS));
+     sleep(milliseconds(GPSDO_STUPID_DELAY_MS));
     _send("SERV:TRAC 0\n");
-     sleep(milliseconds(FIREFLY_STUPID_DELAY_MS));
-=======
-     sleep(milliseconds(GPSDO_STUPID_DELAY_MS));
-    _send("SYST:COMM:SER:ECHO OFF\n");
-     sleep(milliseconds(GPSDO_STUPID_DELAY_MS));
-    _send("SYST:COMM:SER:PRO OFF\n");
-     sleep(milliseconds(GPSDO_STUPID_DELAY_MS));
-    _send("GPS:GPGGA 1\n");
-     sleep(milliseconds(GPSDO_STUPID_DELAY_MS));
-    _send("GPS:GGAST 0\n");
-     sleep(milliseconds(GPSDO_STUPID_DELAY_MS));
-    _send("GPS:GPRMC 1\n");
-     sleep(milliseconds(GPSDO_STUPID_DELAY_MS));
-    _send("SERV:TRAC 0\n");
-     sleep(milliseconds(GPSDO_STUPID_DELAY_MS));
->>>>>>> 7ad65d41
+     sleep(milliseconds(GPSDO_STUPID_DELAY_MS));
   }
 
   //retrieve a raw NMEA sentence
@@ -330,11 +306,7 @@
 
     //enable servo reporting
     _send("SERV:TRAC 1\n");
-<<<<<<< HEAD
-    sleep(milliseconds(FIREFLY_STUPID_DELAY_MS));
-=======
     sleep(milliseconds(GPSDO_STUPID_DELAY_MS));
->>>>>>> 7ad65d41
 
     std::string reply;
 
@@ -381,11 +353,7 @@
   static const int GPS_SERVO_FRESHNESS = 2500;
   static const int GPS_LOCK_FRESHNESS = 2500;
   static const int GPS_TIMEOUT_DELAY_MS = 200;
-<<<<<<< HEAD
-  static const int FIREFLY_STUPID_DELAY_MS = 200;
-=======
   static const int GPSDO_STUPID_DELAY_MS = 200;
->>>>>>> 7ad65d41
 };
 
 /***********************************************************************
