--- conflicted
+++ resolved
@@ -121,11 +121,8 @@
     void register_loopback_self_test(wb_iface::sptr iface);
 
     std::string _addr;
-<<<<<<< HEAD
     std::string _xport_path;
-=======
     int _router_dst_here;
->>>>>>> 58204200
     uhd::device_addr_t _send_args;
     uhd::device_addr_t _recv_args;
     uhd::transport::vrt::if_packet_info_t::link_type_t _if_pkt_link_type;
