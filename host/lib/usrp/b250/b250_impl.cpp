//
// Copyright 2013 Ettus Research LLC
//
// This program is free software: you can redistribute it and/or modify
// it under the terms of the GNU General Public License as published by
// the Free Software Foundation, either version 3 of the License, or
// (at your option) any later version.
//
// This program is distributed in the hope that it will be useful,
// but WITHOUT ANY WARRANTY; without even the implied warranty of
// MERCHANTABILITY or FITNESS FOR A PARTICULAR PURPOSE.  See the
// GNU General Public License for more details.
//
// You should have received a copy of the GNU General Public License
// along with this program.  If not, see <http://www.gnu.org/licenses/>.
//

#include "b250_impl.hpp"
#include "b250_regs.hpp"
#include <uhd/utils/static.hpp>
#include <uhd/utils/msg.hpp>
#include <uhd/utils/images.hpp>
#include <uhd/utils/safe_call.hpp>
#include <uhd/usrp/subdev_spec.hpp>
#include <uhd/transport/if_addrs.hpp>
#include <boost/foreach.hpp>
#include <boost/asio.hpp>
#include <boost/bind.hpp>
#include <boost/functional/hash.hpp>
#include <boost/assign/list_of.hpp>
#include <fstream>
#include <uhd/transport/udp_zero_copy.hpp>
#include <uhd/transport/nirio_zero_copy.hpp>
#include <uhd/transport/nirio/nifpga_interface.h>
#include <uhd/transport/nirio/nifpga_image.h>

using namespace uhd;
using namespace uhd::usrp;
using namespace uhd::transport;
using namespace nifpga_interface;
using namespace nirio_interface;
namespace asio = boost::asio;

/***********************************************************************
 * Discovery over the udp transport
 **********************************************************************/
static device_addrs_t b250_find_with_addr(const device_addr_t &dev_addr)
{
    udp_simple::sptr comm = udp_simple::make_broadcast(
        dev_addr["addr"], BOOST_STRINGIZE(B250_FW_COMMS_UDP_PORT));

    //load request struct
    b250_fw_comms_t request = b250_fw_comms_t();
    request.flags = uhd::htonx<boost::uint32_t>(B250_FW_COMMS_FLAGS_ACK);
    request.sequence = uhd::htonx<boost::uint32_t>(std::rand());

    //send request
    comm->send(asio::buffer(&request, sizeof(request)));

    //loop for replies until timeout
    device_addrs_t addrs;
    while (true)
    {
        char buff[B250_FW_COMMS_MTU] = {};
        const size_t nbytes = comm->recv(asio::buffer(buff), 0.050);
        if (nbytes == 0) break;
        const b250_fw_comms_t *reply = (const b250_fw_comms_t *)buff;
        if (request.flags != reply->flags) break;
        if (request.sequence != reply->sequence) break;
        device_addr_t new_addr;
        new_addr["type"] = "b250";
        new_addr["addr"] = comm->get_recv_addr();
        addrs.push_back(new_addr);
    }

    return addrs;
}

static device_addrs_t b250_find(const device_addr_t &hint_)
{
    //we only do single device discovery for now
    const device_addr_t hint = separate_device_addr(hint_).at(0);

    device_addrs_t addrs;
    if (hint.has_key("type") and hint["type"] != "b250") return addrs;

    //use the address given
    if (hint.has_key("addr"))
    {
        device_addrs_t reply_addrs = b250_find_with_addr(hint);
        BOOST_FOREACH(const device_addr_t &reply_addr, reply_addrs)
        {
            device_addrs_t new_addrs = b250_find_with_addr(reply_addr);
            addrs.insert(addrs.begin(), new_addrs.begin(), new_addrs.end());
        }
        return addrs;
    }

    //otherwise, no address was specified, send a broadcast on each interface
    BOOST_FOREACH(const if_addrs_t &if_addrs, get_if_addrs())
    {
        //avoid the loopback device
        if (if_addrs.inet == asio::ip::address_v4::loopback().to_string()) continue;

        //create a new hint with this broadcast address
        device_addr_t new_hint = hint;
        new_hint["addr"] = if_addrs.bcast;

        //call discover with the new hint and append results
        device_addrs_t new_addrs = b250_find(new_hint);
        addrs.insert(addrs.begin(), new_addrs.begin(), new_addrs.end());
    }

    return addrs;
}

/***********************************************************************
 * Make
 **********************************************************************/
static device::sptr b250_make(const device_addr_t &device_addr)
{
    return device::sptr(new b250_impl(device_addr));
}

UHD_STATIC_BLOCK(register_b250_device)
{
    device::register_device(&b250_find, &b250_make);
}

static void b250_load_fw(const std::string &addr, const std::string &file_name)
{
    udp_simple::sptr comm = udp_simple::make_connected(
        addr, BOOST_STRINGIZE(B250_FW_COMMS_UDP_PORT));

    UHD_MSG(status) << "Loading firmware " << file_name << std::flush;

    //load file into memory
    std::ifstream fw_file(file_name.c_str());
    boost::uint32_t fw_file_buff[B250_FW_NUM_BYTES/sizeof(boost::uint32_t)];
    fw_file.read((char *)fw_file_buff, sizeof(fw_file_buff));
    fw_file.close();

    //poke the fw words into the upper bootram half
    size_t seq = 0;
    b250_fw_comms_t request = b250_fw_comms_t();
    char buff[B250_FW_COMMS_MTU] = {};

    request.flags = uhd::htonx<boost::uint32_t>(B250_FW_COMMS_FLAGS_POKE32 | B250_FW_COMMS_FLAGS_ACK);
    request.sequence = uhd::htonx<boost::uint32_t>(seq++);
    request.addr = uhd::htonx<boost::uint32_t>(SR_ADDR(BOOT_LDR_BASE, BL_ADDRESS));
    request.data = 0;
    comm->send(asio::buffer(&request, sizeof(request)));
    comm->recv(asio::buffer(buff));

    for (size_t i = 0; i < B250_FW_NUM_BYTES; i+=sizeof(boost::uint32_t))
    {
        //do ack for occasional backpressure
        const bool ack = (i & 0xf) == 0;

        //load request struct
        request.flags = uhd::htonx<boost::uint32_t>(B250_FW_COMMS_FLAGS_POKE32 | (ack?B250_FW_COMMS_FLAGS_ACK : 0));
        request.sequence = uhd::htonx<boost::uint32_t>(seq++);
        request.addr = uhd::htonx<boost::uint32_t>(SR_ADDR(BOOT_LDR_BASE, BL_DATA));
        request.data = uhd::htonx(uhd::byteswap(fw_file_buff[i/sizeof(boost::uint32_t)]));

        //send request
        comm->send(asio::buffer(&request, sizeof(request)));

        //do ack for occasional backpressure
        if (ack) comm->recv(asio::buffer(buff));

        if ((i & 0x1fff) == 0) UHD_MSG(status) << "." << std::flush;
    }

    UHD_MSG(status) << " done!" << std::endl;
}

b250_impl::b250_impl(const uhd::device_addr_t &dev_addr)
{
    UHD_MSG(status) << "X300 initialization sequence..." << std::endl;
    _async_md.reset(new async_md_type(1000/*messages deep*/));
    _tree = uhd::property_tree::make();
    _sid_framer = 0;
    _addr = dev_addr["addr"];
    _xport_path = dev_addr.has_key("transport") ? dev_addr["transport"] : "eth";

    if (_xport_path == "pcie") {
        UHD_MSG(status) << "Loading NiFpga lib...\n";
        nirio_status_not_fatal(nifpga_session::load_lib());

        UHD_MSG(status) << "Opening nifpga session...\n";
        _rio_fpga_interface.reset(new nifpga_session("RIO0"));
        nirio_status status = 0;
        nirio_status_chain(_rio_fpga_interface->open(nifpga_image::BITFILE, nifpga_image::SIGNATURE, 1<<31), status);

        UHD_ASSERT_THROW(nirio_status_not_fatal(status));
    }

    BOOST_FOREACH(const std::string &key, dev_addr.keys())
    {
        if (key[0] == 'r') _recv_args[key] = dev_addr[key];
        if (key[0] == 's') _send_args[key] = dev_addr[key];
    }

    //extract the FW path for the B250
    //and live load fw over ethernet link
    if (dev_addr.has_key("fw"))
    {
        const std::string b250_fw_image = find_image_path(
            dev_addr.has_key("fw")? dev_addr["fw"] : B250_FW_FILE_NAME
        );
        b250_load_fw(_addr, b250_fw_image);
    }

    const std::vector<std::string> DB_NAMES = boost::assign::list_of("A")("B");

    UHD_MSG(status) << "Creating ZPU ctrl...\n";
    //create basic communication
<<<<<<< HEAD
    if (_xport_path == "pcie")
        _zpu_ctrl.reset(new b250_ctrl_iface_pcie(_rio_fpga_interface->get_kernel_proxy()));
    else
        _zpu_ctrl.reset(new b250_ctrl_iface_enet(udp_simple::make_connected(_addr, BOOST_STRINGIZE(B250_FW_COMMS_UDP_PORT))));

=======
    UHD_MSG(status) << "Setup basic communication..." << std::endl;
    _zpu_ctrl.reset(new b250_ctrl_iface(udp_simple::make_connected(_addr, BOOST_STRINGIZE(B250_FW_COMMS_UDP_PORT))));
>>>>>>> 58643be1
    _zpu_spi = spi_core_3000::make(_zpu_ctrl, SR_ADDR(SET0_BASE, ZPU_SR_SPI), SR_ADDR(SET0_BASE, ZPU_RB_SPI));
    _zpu_i2c = i2c_core_100_wb32::make(_zpu_ctrl, I2C1_BASE);
    _zpu_i2c->set_clock_rate(B250_BUS_CLOCK_RATE);

    UHD_MSG(status) << _zpu_ctrl->peek32(0xa000) << "\n";
    UHD_MSG(status) << _zpu_ctrl->peek32(0xa000) << "\n";
    UHD_MSG(status) << _zpu_ctrl->peek32(0xa000) << "\n";

    ////////////////////////////////////////////////////////////////////
    // Initialize the properties tree
    ////////////////////////////////////////////////////////////////////
    _tree->create<std::string>("/name").set("X-Series Device");
    const fs_path mb_path = "/mboards/0";
    _tree->create<std::string>(mb_path / "name").set("X300");
    _tree->create<std::string>(mb_path / "codename").set("Yetti");
    _tree->create<std::string>(mb_path / "fpga_version").set("1.0");
    _tree->create<std::string>(mb_path / "fw_version").set("1.0");

    ////////////////////////////////////////////////////////////////////
    // setup the mboard eeprom
    ////////////////////////////////////////////////////////////////////
    UHD_MSG(status) << "Loading values from EEPROM..." << std::endl;
    i2c_iface::sptr eeprom16 = _zpu_i2c->eeprom16();
    const mboard_eeprom_t mb_eeprom(*eeprom16, "X300");
    _tree->create<mboard_eeprom_t>(mb_path / "eeprom")
        .set(mb_eeprom)
        .subscribe(boost::bind(&b250_impl::set_mb_eeprom, this, _1));

    ////////////////////////////////////////////////////////////////////
    // read dboard eeproms
    ////////////////////////////////////////////////////////////////////
    for (size_t i = 0; i < 8; i++)
    {
<<<<<<< HEAD
//        _db_eeproms[i].load(*_zpu_i2c, 0x50 | i);
=======
        if (i == 0 or i == 2) continue; //not used
        _db_eeproms[i].load(*_zpu_i2c, 0x50 | i);
>>>>>>> 58643be1
    }

    ////////////////////////////////////////////////////////////////////
    // create clock control objects
    ////////////////////////////////////////////////////////////////////
    UHD_MSG(status) << "Setup RF frontend clocking..." << std::endl;

    //init shadow and clock source
    clock_control_regs.clock_sync_out = 0; //clock sync off
    clock_control_regs.clock_sync_pps = 0; //pps sync off
    clock_control_regs.pps_select = 0; //internal
    this->update_clock_source("internal");
    this->update_clock_control();

    _clock = b250_clock_ctrl::make(_zpu_spi, 1/*slaveno*/,
        dev_addr.cast<double>("master_clock_rate", B250_DEFAULT_TICK_RATE));
    _tree->create<double>(mb_path / "tick_rate")
        .publish(boost::bind(&b250_clock_ctrl::get_master_clock_rate, _clock));

    //perform sync operation on lmk
    clock_control_regs.clock_sync_out = 1;
    this->update_clock_control();
    clock_control_regs.clock_sync_out = 0;
    this->update_clock_control();

    ////////////////////////////////////////////////////////////////////
    // Create the GPSDO control
    ////////////////////////////////////////////////////////////////////
    static const boost::uint32_t dont_look_for_gpsdo = 0x1234abcdul;

    //otherwise if not disabled, look for the internal GPSDO
    //TODO if (_iface->peekfw(U2_FW_REG_HAS_GPSDO) != dont_look_for_gpsdo)
    //if (false)
//    {
//        UHD_MSG(status) << "Detecting internal GPSDO.... " << std::flush;
//        try
//        {
//            _gps = gps_ctrl::make(udp_simple::make_uart(udp_simple::make_connected(
//                _addr, BOOST_STRINGIZE(B250_GPSDO_UDP_PORT)
//            )));
//        }
//        catch(std::exception &e)
//        {
//            UHD_MSG(error) << "An error occurred making GPSDO control: " << e.what() << std::endl;
//        }
//        if (_gps and _gps->gps_detected())
//        {
//            UHD_MSG(status) << "found" << std::endl;
//            BOOST_FOREACH(const std::string &name, _gps->get_sensors())
//            {
//                _tree->create<sensor_value_t>(mb_path / "sensors" / name)
//                    .publish(boost::bind(&gps_ctrl::get_sensor, _gps, name));
//            }
//        }
//        else
//        {
//            UHD_MSG(status) << "not found" << std::endl;
//            //TODO _iface->pokefw(U2_FW_REG_HAS_GPSDO, dont_look_for_gpsdo);
//        }
//    }

    ////////////////////////////////////////////////////////////////////
    //clear router?
    ////////////////////////////////////////////////////////////////////
    for (size_t i = 0; i < 512; i++) _zpu_ctrl->poke32(SR_ADDR(SETXB_BASE, i), 0);
  
    ////////////////////////////////////////////////////////////////////
    // setup radios
    ////////////////////////////////////////////////////////////////////
    UHD_MSG(status) << "Initialize Radio control..." << std::endl;
    this->setup_radio(0, DB_NAMES[0]);
    this->setup_radio(1, DB_NAMES[1]);

    ////////////////////////////////////////////////////////////////////
    // register the time keepers - only one can be the highlander
    ////////////////////////////////////////////////////////////////////
    _tree->create<time_spec_t>(mb_path / "time" / "now")
        .publish(boost::bind(&time_core_3000::get_time_now, _radio_perifs[0].time64))
        .subscribe(boost::bind(&time_core_3000::set_time_now, _radio_perifs[0].time64, _1))
        .subscribe(boost::bind(&time_core_3000::set_time_now, _radio_perifs[1].time64, _1));
    _tree->create<time_spec_t>(mb_path / "time" / "pps")
        .publish(boost::bind(&time_core_3000::get_time_last_pps, _radio_perifs[0].time64))
        .subscribe(boost::bind(&time_core_3000::set_time_next_pps, _radio_perifs[0].time64, _1))
        .subscribe(boost::bind(&time_core_3000::set_time_next_pps, _radio_perifs[1].time64, _1));
    //setup time source props
    _tree->create<std::string>(mb_path / "time_source" / "value")
        .subscribe(boost::bind(&b250_impl::update_time_source, this, _1));
    static const std::vector<std::string> time_sources = boost::assign::list_of("none")("external")("gpsdo");
    _tree->create<std::vector<std::string> >(mb_path / "time_source" / "options").set(time_sources);
    //setup reference source props
    _tree->create<std::string>(mb_path / "clock_source" / "value")
        .subscribe(boost::bind(&b250_impl::update_clock_source, this, _1));
    static const std::vector<std::string> clock_sources = boost::assign::list_of("internal")("external")("gpsdo");
    _tree->create<std::vector<std::string> >(mb_path / "clock_source" / "options").set(clock_sources);

    ////////////////////////////////////////////////////////////////////
    // create frontend mapping
    ////////////////////////////////////////////////////////////////////
    _tree->create<subdev_spec_t>(mb_path / "rx_subdev_spec")
        .subscribe(boost::bind(&b250_impl::update_rx_subdev_spec, this, _1));
    _tree->create<subdev_spec_t>(mb_path / "tx_subdev_spec")
        .subscribe(boost::bind(&b250_impl::update_tx_subdev_spec, this, _1));

    ////////////////////////////////////////////////////////////////////
    // and do the misc mboard sensors
    ////////////////////////////////////////////////////////////////////
    _tree->create<sensor_value_t>(mb_path / "sensors" / "ref_locked")
        .publish(boost::bind(&b250_impl::get_ref_locked, this));

    ////////////////////////////////////////////////////////////////////
    // do some post-init tasks
    ////////////////////////////////////////////////////////////////////
    _tree->access<double>(mb_path / "tick_rate") //now subscribe the clock rate setter
        .subscribe(boost::bind(&b250_impl::set_tick_rate, this, _1))
        .subscribe(boost::bind(&b250_impl::update_tick_rate, this, _1))
        .set(_clock->get_master_clock_rate());

    subdev_spec_t rx_fe_spec, tx_fe_spec;
    rx_fe_spec.push_back(subdev_spec_pair_t("A", _tree->list(mb_path / "dboards" / "A" / "rx_frontends").at(0)));
    rx_fe_spec.push_back(subdev_spec_pair_t("B", _tree->list(mb_path / "dboards" / "B" / "rx_frontends").at(0)));
    tx_fe_spec.push_back(subdev_spec_pair_t("A", _tree->list(mb_path / "dboards" / "A" / "tx_frontends").at(0)));
    tx_fe_spec.push_back(subdev_spec_pair_t("B", _tree->list(mb_path / "dboards" / "B" / "tx_frontends").at(0)));

    _tree->access<subdev_spec_t>(mb_path / "rx_subdev_spec").set(rx_fe_spec);
    _tree->access<subdev_spec_t>(mb_path / "tx_subdev_spec").set(tx_fe_spec);
    _tree->access<std::string>(mb_path / "clock_source" / "value").set("internal");
    _tree->access<std::string>(mb_path / "time_source" / "value").set("none");

    //GPS installed: use external ref, time, and init time spec
    if (_gps and _gps->gps_detected())
    {
        UHD_MSG(status) << "Setting references to the internal GPSDO" << std::endl;
        _tree->access<std::string>(mb_path / "time_source" / "value").set("gpsdo");
        _tree->access<std::string>(mb_path / "clock_source" / "value").set("gpsdo");
        UHD_MSG(status) << "Initializing time to the internal GPSDO" << std::endl;
        const time_t tp = time_t(_gps->get_sensor("gps_time").to_int()+1);
        _tree->access<time_spec_t>(mb_path / "time" / "pps").set(time_spec_t(tp));
    }
}

b250_impl::~b250_impl(void)
{
    UHD_SAFE_CALL
    (
        _radio_perifs[0].ctrl->poke32(TOREG(SR_MISC_OUTS), (1 << 2)); //disable/reset ADC/DAC
        _radio_perifs[1].ctrl->poke32(TOREG(SR_MISC_OUTS), (1 << 2)); //disable/reset ADC/DAC

        if (_xport_path == "pcie") {
            _rio_fpga_interface->close(true);
            nifpga_session::unload_lib();
        }
    )
}

static void check_adc(wb_iface::sptr iface, const boost::uint32_t val)
{
    boost::uint32_t adc_rb = iface->peek32(RB32_RX);
    adc_rb ^= 0xfffc0000; //adapt for I inversion in FPGA
    UHD_ASSERT_THROW(adc_rb == val);
}

void b250_impl::setup_radio(const size_t i, const std::string &db_name)
{
    const fs_path mb_path = "/mboards/0";
    radio_perifs_t &perif = _radio_perifs[i];
    const size_t dspno = i;

    ////////////////////////////////////////////////////////////////////
    // radio control
    ////////////////////////////////////////////////////////////////////
<<<<<<< HEAD
    UHD_HERE();
    uint8_t dest = (i == 0)? B250_XB_DST_R0 : B250_XB_DST_R1;
    boost::uint32_t ctrl_sid;
    zero_copy_if::sptr ctrl_xport = this->make_transport(_addr, _xport_path, dest, B250_RADIO_DEST_PREFIX_CTRL, device_addr_t(), ctrl_sid);
    vrt::if_packet_info_t::link_type_t pkt_format = (_xport_path == "pcie") ?
                                                   vrt::if_packet_info_t::LINK_TYPE_CHDR :
                                                   vrt::if_packet_info_t::LINK_TYPE_VRLP;
    perif.ctrl = radio_ctrl_core_3000::make(pkt_format, ctrl_xport, ctrl_xport, ctrl_sid, db_name);
    perif.ctrl->poke32(TOREG(SR_MISC_OUTS), (1 << 2)); //reset adc + dac
=======
    sid_config_t config;
    config.router_addr_there = B250_DEVICE_THERE;
    config.dst_prefix = B250_RADIO_DEST_PREFIX_CTRL;
    config.router_dst_there = (i == 0)? B250_XB_DST_R0 : B250_XB_DST_R1;
    config.router_dst_here = B250_XB_DST_E0;
    const boost::uint32_t ctrl_sid = this->allocate_sid(config);
    udp_zero_copy::sptr ctrl_xport = this->make_transport(_addr, ctrl_sid);
    perif.ctrl = radio_ctrl_core_3000::make(vrt::if_packet_info_t::LINK_TYPE_VRLP, ctrl_xport, ctrl_xport, ctrl_sid, db_name);
>>>>>>> 58643be1
    perif.ctrl->poke32(TOREG(SR_MISC_OUTS),  (1 << 1) | (1 << 0)); //out of reset + dac enable

    this->register_loopback_self_test(perif.ctrl);

    perif.spi = spi_core_3000::make(perif.ctrl, TOREG(SR_SPI), RB32_SPI);
    perif.adc = b250_adc_ctrl::make(perif.spi, DB_ADC_SEN);
    perif.dac = b250_dac_ctrl::make(perif.spi, DB_DAC_SEN, _clock->get_master_clock_rate());

    ////////////////////////////////////////////////////////////////
    // ADC self test
    ////////////////////////////////////////////////////////////////
    perif.adc->set_test_word("ones", "ones"); check_adc(perif.ctrl, 0xfffcfffc);
    perif.adc->set_test_word("zeros", "zeros"); check_adc(perif.ctrl, 0x00000000);
    perif.adc->set_test_word("ones", "zeros"); check_adc(perif.ctrl, 0xfffc0000);
    perif.adc->set_test_word("zeros", "ones"); check_adc(perif.ctrl, 0x0000fffc);
    for (size_t k = 0; k < 14; k++)
    {
        perif.adc->set_test_word("zeros", "custom", 1 << k);
        check_adc(perif.ctrl, 1 << (k+2));
    }
    for (size_t k = 0; k < 14; k++)
    {
        perif.adc->set_test_word("custom", "zeros", 1 << k);
        check_adc(perif.ctrl, 1 << (k+18));
    }
    perif.adc->set_test_word("normal", "normal");

    ////////////////////////////////////////////////////////////////
    // create codec control objects
    ////////////////////////////////////////////////////////////////
    _tree->create<int>(mb_path / "rx_codecs" / db_name / "gains"); //phony property so this dir exists
    _tree->create<int>(mb_path / "tx_codecs" / db_name / "gains"); //phony property so this dir exists
    _tree->create<std::string>(mb_path / "rx_codecs" / db_name / "name").set("ads62p48");
    _tree->create<std::string>(mb_path / "tx_codecs" / db_name / "name").set("ad9146");

    _tree->create<meta_range_t>(mb_path / "rx_codecs" / db_name / "gains" / "digital" / "range").set(meta_range_t(0, 6.0, 0.5));
    _tree->create<double>(mb_path / "rx_codecs" / db_name / "gains" / "digital" / "value")
        .subscribe(boost::bind(&b250_adc_ctrl::set_gain, perif.adc, _1)).set(0);

    ////////////////////////////////////////////////////////////////////
    // create rx dsp control objects
    ////////////////////////////////////////////////////////////////////
    perif.framer = rx_vita_core_3000::make(perif.ctrl, TOREG(SR_RX_CTRL));
    perif.ddc = rx_dsp_core_3000::make(perif.ctrl, TOREG(SR_RX_DSP));
    perif.ddc->set_link_rate(10e9/8); //whatever
    _tree->access<double>(mb_path / "tick_rate")
        .subscribe(boost::bind(&rx_vita_core_3000::set_tick_rate, perif.framer, _1))
        .subscribe(boost::bind(&rx_dsp_core_3000::set_tick_rate, perif.ddc, _1));
    const fs_path rx_dsp_path = mb_path / "rx_dsps" / str(boost::format("%u") % dspno);
    _tree->create<meta_range_t>(rx_dsp_path / "rate" / "range")
        .publish(boost::bind(&rx_dsp_core_3000::get_host_rates, perif.ddc));
    _tree->create<double>(rx_dsp_path / "rate" / "value")
        .coerce(boost::bind(&rx_dsp_core_3000::set_host_rate, perif.ddc, _1))
        .subscribe(boost::bind(&b250_impl::update_rx_samp_rate, this, dspno, _1))
        .set(1e6);
    _tree->create<double>(rx_dsp_path / "freq" / "value")
        .coerce(boost::bind(&rx_dsp_core_3000::set_freq, perif.ddc, _1))
        .set(0.0);
    _tree->create<meta_range_t>(rx_dsp_path / "freq" / "range")
        .publish(boost::bind(&rx_dsp_core_3000::get_freq_range, perif.ddc));
    _tree->create<stream_cmd_t>(rx_dsp_path / "stream_cmd")
        .subscribe(boost::bind(&rx_vita_core_3000::issue_stream_command, perif.framer, _1));

    ////////////////////////////////////////////////////////////////////
    // create tx dsp control objects
    ////////////////////////////////////////////////////////////////////
    perif.deframer = tx_vita_core_3000::make(perif.ctrl, TOREG(SR_TX_CTRL));
    perif.duc = tx_dsp_core_3000::make(perif.ctrl, TOREG(SR_TX_DSP));
    perif.duc->set_link_rate(10e9/8); //whatever
    _tree->access<double>(mb_path / "tick_rate")
        .subscribe(boost::bind(&tx_vita_core_3000::set_tick_rate, perif.deframer, _1))
        .subscribe(boost::bind(&tx_dsp_core_3000::set_tick_rate, perif.duc, _1));
    const fs_path tx_dsp_path = mb_path / "tx_dsps" / str(boost::format("%u") % dspno);
    _tree->create<meta_range_t>(tx_dsp_path / "rate" / "range")
        .publish(boost::bind(&tx_dsp_core_3000::get_host_rates, perif.duc));
    _tree->create<double>(tx_dsp_path / "rate" / "value")
        .coerce(boost::bind(&tx_dsp_core_3000::set_host_rate, perif.duc, _1))
        .subscribe(boost::bind(&b250_impl::update_tx_samp_rate, this, dspno, _1))
        .set(1e6);
    _tree->create<double>(tx_dsp_path / "freq" / "value")
        .coerce(boost::bind(&tx_dsp_core_3000::set_freq, perif.duc, _1))
        .set(0.0);
    _tree->create<meta_range_t>(tx_dsp_path / "freq" / "range")
        .publish(boost::bind(&tx_dsp_core_3000::get_freq_range, perif.duc));

    ////////////////////////////////////////////////////////////////////
    // create time control objects
    ////////////////////////////////////////////////////////////////////
    time_core_3000::readback_bases_type time64_rb_bases;
    time64_rb_bases.rb_now = RB64_TIME_NOW;
    time64_rb_bases.rb_pps = RB64_TIME_PPS;
    perif.time64 = time_core_3000::make(perif.ctrl, TOREG(SR_TIME), time64_rb_bases);

    ////////////////////////////////////////////////////////////////////
    // create RF frontend interfacing
    ////////////////////////////////////////////////////////////////////
    const size_t j = (db_name == "B")? 0x2 : 0x0;
    _tree->create<dboard_eeprom_t>(mb_path / "dboards" / db_name / "rx_eeprom")
        .set(_db_eeproms[B250_DB0_RX_EEPROM | j])
        .subscribe(boost::bind(&b250_impl::set_db_eeprom, this, (0x50 | B250_DB0_RX_EEPROM | j), _1));
    _tree->create<dboard_eeprom_t>(mb_path / "dboards" / db_name / "tx_eeprom")
        .set(_db_eeproms[B250_DB0_TX_EEPROM | j])
        .subscribe(boost::bind(&b250_impl::set_db_eeprom, this, (0x50 | B250_DB0_TX_EEPROM | j), _1));
    _tree->create<dboard_eeprom_t>(mb_path / "dboards" / db_name / "gdb_eeprom")
        .set(_db_eeproms[B250_DB0_GDB_EEPROM | j])
        .subscribe(boost::bind(&b250_impl::set_db_eeprom, this, (0x50 | B250_DB0_GDB_EEPROM | j), _1));

    //create a new dboard interface
    b250_dboard_iface_config_t db_config;
    db_config.gpio = gpio_core_200::make(perif.ctrl, TOREG(SR_GPIO), RB32_GPIO);
    db_config.spi = perif.spi;
    db_config.rx_spi_slaveno = DB_RX_SEN;
    db_config.tx_spi_slaveno = DB_TX_SEN;
    db_config.i2c = _zpu_i2c;
    db_config.clock = _clock;
    db_config.which_rx_clk = (db_name == "A")? B250_CLOCK_WHICH_DB0_RX : B250_CLOCK_WHICH_DB1_RX;
    db_config.which_tx_clk = (db_name == "A")? B250_CLOCK_WHICH_DB0_TX : B250_CLOCK_WHICH_DB1_TX;
    _dboard_ifaces[db_name] = b250_make_dboard_iface(db_config);

    //create a new dboard manager
    _tree->create<dboard_iface::sptr>(mb_path / "dboards" / db_name / "iface").set(_dboard_ifaces[db_name]);
    _dboard_managers[db_name] = dboard_manager::make(
        _db_eeproms[B250_DB0_RX_EEPROM | j].id,
        _db_eeproms[B250_DB0_TX_EEPROM | j].id,
        _db_eeproms[B250_DB0_GDB_EEPROM | j].id,
        _dboard_ifaces[db_name],
        _tree->subtree(mb_path / "dboards" / db_name)
    );
}


uhd::transport::zero_copy_if::sptr b250_impl::make_transport(
    const std::string& addr,
    const std::string& xport_path,
    const uint8_t& destination,
    const uint8_t& prefix,
    const uhd::device_addr_t& args,
    boost::uint32_t& sid
)
{
    zero_copy_if::sptr xport;

    sid_config_t config;
    config.router_addr_there    = B250_DEVICE_THERE;
    config.dst_prefix           = prefix;
    config.router_dst_there     = destination;
    config.router_dst_here      = xport_path == "pcie" ? B250_XB_DST_PCI : B250_XB_DST_E0;
    sid = this->allocate_sid(config, xport_path);

    if (xport_path == "pcie") {
        uint32_t chan = (destination == B250_XB_DST_R0) ? 0 : 1;
        uint32_t instance = prefix + (chan * 3);
        xport = nirio_zero_copy::make(_rio_fpga_interface, instance, args);
    } else {
        //make a new transport - fpga has no idea how to talk to use on this yet
        xport = udp_zero_copy::make(addr, BOOST_STRINGIZE(B250_VITA_UDP_PORT), args);

        //clear the ethernet dispatcher's udp port
        //NOT clearing this, the dispatcher is now intelligent
        //_zpu_ctrl->poke32(SR_ADDR(SET0_BASE, (ZPU_SR_ETHINT0+8+3)), 0);

        //send a mini packet with SID into the ZPU
        //ZPU will reprogram the ethernet framer
        UHD_LOG << "programming packet for new xport on "
            << addr << std::hex << "sid 0x" << sid << std::dec << std::endl;
        managed_send_buffer::sptr mb = xport->get_send_buff();
        mb->cast<boost::uint32_t *>()[0] = uhd::htonx(sid);
        mb->commit(4);
        mb.reset();

        //reprogram the ethernet dispatcher's udp port (should be safe to always set)
        UHD_LOG << "reprogram the ethernet dispatcher's udp port" << std::endl;
        _zpu_ctrl->poke32(SR_ADDR(SET0_BASE, (ZPU_SR_ETHINT0+8+3)), B250_VITA_UDP_PORT);

        //Do a peek to an arbitrary address to guarantee that the
        //ethernet framer has been programmed before we return.
        _zpu_ctrl->peek32(0);
    }
    return xport;
}


boost::uint32_t b250_impl::allocate_sid(const sid_config_t &config, std::string xport_path)
{
    const boost::uint32_t stream = (config.dst_prefix | (config.router_dst_there << 2)) & 0xff;

    const boost::uint32_t sid = 0
        | (B250_DEVICE_HERE << 24)
        | (_sid_framer << 16)
        | (config.router_addr_there << 8)
        | (stream << 0)
    ;
    UHD_LOG << std::hex
        << " sid 0x" << sid
        << " framer 0x" << _sid_framer
        << " stream 0x" << stream
        << " router_dst_there 0x" << int(config.router_dst_there)
        << " router_addr_there 0x" << int(config.router_addr_there)
        << std::dec << std::endl;

    // Program the B250 to recognise it's own local address.
    _zpu_ctrl->poke32(SR_ADDR(SET0_BASE, ZPU_SR_XB_LOCAL), config.router_addr_there);
    // Program CAM entry for outgoing packets matching a B250 resource (for example a Radio)
    // This type of packet does matches the XB_LOCAL address and is looked up in the upper half of the CAM
    _zpu_ctrl->poke32(SR_ADDR(SETXB_BASE, 256 + (stream)), config.router_dst_there);
    // Program CAM entry for returning packets to us (for example GR host via Eth0)
    // This type of packet does not match the XB_LOCAL address and is looked up in the lower half of the CAM
    _zpu_ctrl->poke32(SR_ADDR(SETXB_BASE, 0 + (B250_DEVICE_HERE)), config.router_dst_here);

    if (xport_path == "pcie") {
        uint32_t chan = config.router_dst_there == B250_XB_DST_R0 ? 0 : 1;
        uint32_t router_config_word = (_sid_framer << 16) | (config.dst_prefix + (chan * 3));
        _rio_fpga_interface->get_kernel_proxy().poke(PCIE_ROUTER_REG(0), router_config_word);
    }

    UHD_LOG << std::hex
        << "done router config for sid 0x" << sid
        << std::dec << std::endl;

    //increment for next setup
    _sid_framer++;

    return sid;
}

void b250_impl::set_tick_rate(const double rate)
{
    BOOST_FOREACH(radio_perifs_t &perif, _radio_perifs)
    {
        perif.time64->set_tick_rate(rate);
        perif.time64->self_test();
    }
}

void b250_impl::register_loopback_self_test(wb_iface::sptr iface)
{
    bool test_fail = false;
    UHD_MSG(status) << "Performing register loopback test... " << std::flush;
    size_t hash = time(NULL);
    for (size_t i = 0; i < 100; i++)
    {
        boost::hash_combine(hash, i);
        iface->poke32(TOREG(SR_TEST), boost::uint32_t(hash));
        test_fail = iface->peek32(RB32_TEST) != boost::uint32_t(hash);
        if (test_fail) break; //exit loop on any failure
    }
    UHD_MSG(status) << ((test_fail)? " fail" : "pass") << std::endl;
}

void b250_impl::update_clock_control(void)
{
    const size_t reg = clock_control_regs.clock_source
        | (clock_control_regs.clock_sync_out << 2)
        | (clock_control_regs.clock_sync_pps << 3)
        | (clock_control_regs.pps_select << 4)
    ;
    _zpu_ctrl->poke32(SR_ADDR(SET0_BASE, ZPU_SR_CLOCK_CTRL), reg);
}

void b250_impl::update_clock_source(const std::string &source)
{
    clock_control_regs.clock_source = 0;
    if (source == "internal") clock_control_regs.clock_source = 0x2;
    else if (source == "external") clock_control_regs.clock_source = 0x0;
    else if (source == "gpsdo") clock_control_regs.clock_source = 0x3;
    else throw uhd::key_error("update_clock_source: unknown source: " + source);
    this->update_clock_control();
}

void b250_impl::update_time_source(const std::string &source)
{
    //---- BEGIN MAGICAL PPS SYNC HOOK ----//
    if (source == "pps_sync")
    {
        clock_control_regs.clock_sync_pps = 1;
        this->update_clock_control();
        return;
    }
    else clock_control_regs.clock_sync_pps = 0;
    //---- END MAGICAL PPS SYNC HOOK ----//

    if (source == "none"){}
    else if (source == "external"){}
    else if (source == "gpsdo"){}
    else throw uhd::key_error("update_time_source: unknown source: " + source);
    _radio_perifs[0].time64->set_time_source((source == "external")? "external" : "internal");
    _radio_perifs[1].time64->set_time_source((source == "external")? "external" : "internal");
    clock_control_regs.pps_select = (source == "external")? 1 : 0;
    this->update_clock_control();
}

sensor_value_t b250_impl::get_ref_locked(void)
{
    const bool lock = (_zpu_ctrl->peek32(SR_ADDR(SET0_BASE, ZPU_RB_CLK_STATUS)) & (1 << 2)) != 0;
    return sensor_value_t("Ref", lock, "locked", "unlocked");
}

void b250_impl::set_db_eeprom(const size_t addr, const uhd::usrp::dboard_eeprom_t &db_eeprom)
{
    db_eeprom.store(*_zpu_i2c, addr);
}

void b250_impl::set_mb_eeprom(const mboard_eeprom_t &mb_eeprom)
{
    i2c_iface::sptr eeprom16 = _zpu_i2c->eeprom16();
    mb_eeprom.commit(*eeprom16, "X300");
}<|MERGE_RESOLUTION|>--- conflicted
+++ resolved
@@ -214,18 +214,13 @@
 
     const std::vector<std::string> DB_NAMES = boost::assign::list_of("A")("B");
 
-    UHD_MSG(status) << "Creating ZPU ctrl...\n";
     //create basic communication
-<<<<<<< HEAD
+    UHD_MSG(status) << "Setup basic communication..." << std::endl;
     if (_xport_path == "pcie")
         _zpu_ctrl.reset(new b250_ctrl_iface_pcie(_rio_fpga_interface->get_kernel_proxy()));
     else
         _zpu_ctrl.reset(new b250_ctrl_iface_enet(udp_simple::make_connected(_addr, BOOST_STRINGIZE(B250_FW_COMMS_UDP_PORT))));
 
-=======
-    UHD_MSG(status) << "Setup basic communication..." << std::endl;
-    _zpu_ctrl.reset(new b250_ctrl_iface(udp_simple::make_connected(_addr, BOOST_STRINGIZE(B250_FW_COMMS_UDP_PORT))));
->>>>>>> 58643be1
     _zpu_spi = spi_core_3000::make(_zpu_ctrl, SR_ADDR(SET0_BASE, ZPU_SR_SPI), SR_ADDR(SET0_BASE, ZPU_RB_SPI));
     _zpu_i2c = i2c_core_100_wb32::make(_zpu_ctrl, I2C1_BASE);
     _zpu_i2c->set_clock_rate(B250_BUS_CLOCK_RATE);
@@ -259,12 +254,8 @@
     ////////////////////////////////////////////////////////////////////
     for (size_t i = 0; i < 8; i++)
     {
-<<<<<<< HEAD
-//        _db_eeproms[i].load(*_zpu_i2c, 0x50 | i);
-=======
         if (i == 0 or i == 2) continue; //not used
         _db_eeproms[i].load(*_zpu_i2c, 0x50 | i);
->>>>>>> 58643be1
     }
 
     ////////////////////////////////////////////////////////////////////
@@ -298,33 +289,33 @@
     //otherwise if not disabled, look for the internal GPSDO
     //TODO if (_iface->peekfw(U2_FW_REG_HAS_GPSDO) != dont_look_for_gpsdo)
     //if (false)
-//    {
-//        UHD_MSG(status) << "Detecting internal GPSDO.... " << std::flush;
-//        try
-//        {
-//            _gps = gps_ctrl::make(udp_simple::make_uart(udp_simple::make_connected(
-//                _addr, BOOST_STRINGIZE(B250_GPSDO_UDP_PORT)
-//            )));
-//        }
-//        catch(std::exception &e)
-//        {
-//            UHD_MSG(error) << "An error occurred making GPSDO control: " << e.what() << std::endl;
-//        }
-//        if (_gps and _gps->gps_detected())
-//        {
-//            UHD_MSG(status) << "found" << std::endl;
-//            BOOST_FOREACH(const std::string &name, _gps->get_sensors())
-//            {
-//                _tree->create<sensor_value_t>(mb_path / "sensors" / name)
-//                    .publish(boost::bind(&gps_ctrl::get_sensor, _gps, name));
-//            }
-//        }
-//        else
-//        {
-//            UHD_MSG(status) << "not found" << std::endl;
-//            //TODO _iface->pokefw(U2_FW_REG_HAS_GPSDO, dont_look_for_gpsdo);
-//        }
-//    }
+    {
+        UHD_MSG(status) << "Detecting internal GPSDO.... " << std::flush;
+        try
+        {
+            _gps = gps_ctrl::make(udp_simple::make_uart(udp_simple::make_connected(
+                _addr, BOOST_STRINGIZE(B250_GPSDO_UDP_PORT)
+            )));
+        }
+        catch(std::exception &e)
+        {
+            UHD_MSG(error) << "An error occurred making GPSDO control: " << e.what() << std::endl;
+        }
+        if (_gps and _gps->gps_detected())
+        {
+            UHD_MSG(status) << "found" << std::endl;
+            BOOST_FOREACH(const std::string &name, _gps->get_sensors())
+            {
+                _tree->create<sensor_value_t>(mb_path / "sensors" / name)
+                    .publish(boost::bind(&gps_ctrl::get_sensor, _gps, name));
+            }
+        }
+        else
+        {
+            UHD_MSG(status) << "not found" << std::endl;
+            //TODO _iface->pokefw(U2_FW_REG_HAS_GPSDO, dont_look_for_gpsdo);
+        }
+    }
 
     ////////////////////////////////////////////////////////////////////
     //clear router?
@@ -435,7 +426,6 @@
     ////////////////////////////////////////////////////////////////////
     // radio control
     ////////////////////////////////////////////////////////////////////
-<<<<<<< HEAD
     UHD_HERE();
     uint8_t dest = (i == 0)? B250_XB_DST_R0 : B250_XB_DST_R1;
     boost::uint32_t ctrl_sid;
@@ -445,16 +435,6 @@
                                                    vrt::if_packet_info_t::LINK_TYPE_VRLP;
     perif.ctrl = radio_ctrl_core_3000::make(pkt_format, ctrl_xport, ctrl_xport, ctrl_sid, db_name);
     perif.ctrl->poke32(TOREG(SR_MISC_OUTS), (1 << 2)); //reset adc + dac
-=======
-    sid_config_t config;
-    config.router_addr_there = B250_DEVICE_THERE;
-    config.dst_prefix = B250_RADIO_DEST_PREFIX_CTRL;
-    config.router_dst_there = (i == 0)? B250_XB_DST_R0 : B250_XB_DST_R1;
-    config.router_dst_here = B250_XB_DST_E0;
-    const boost::uint32_t ctrl_sid = this->allocate_sid(config);
-    udp_zero_copy::sptr ctrl_xport = this->make_transport(_addr, ctrl_sid);
-    perif.ctrl = radio_ctrl_core_3000::make(vrt::if_packet_info_t::LINK_TYPE_VRLP, ctrl_xport, ctrl_xport, ctrl_sid, db_name);
->>>>>>> 58643be1
     perif.ctrl->poke32(TOREG(SR_MISC_OUTS),  (1 << 1) | (1 << 0)); //out of reset + dac enable
 
     this->register_loopback_self_test(perif.ctrl);
