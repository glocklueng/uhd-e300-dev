--- conflicted
+++ resolved
@@ -75,11 +75,7 @@
         //This operation can throw due to compatibility mismatch.
         try
         {
-<<<<<<< HEAD
-            wb_iface::sptr zpu_ctrl(new b250_ctrl_iface_enet(udp_simple::make_connected(new_addr["addr"], BOOST_STRINGIZE(B250_FW_COMMS_UDP_PORT))));
-=======
-            wb_iface::sptr zpu_ctrl(new b250_ctrl_iface(udp_simple::make_connected(new_addr["addr"], BOOST_STRINGIZE(X300_FW_COMMS_UDP_PORT))));
->>>>>>> 58204200
+            wb_iface::sptr zpu_ctrl(new b250_ctrl_iface_enet(udp_simple::make_connected(new_addr["addr"], BOOST_STRINGIZE(X300_FW_COMMS_UDP_PORT))));
             i2c_core_100_wb32::sptr zpu_i2c = i2c_core_100_wb32::make(zpu_ctrl, I2C1_BASE);
             i2c_iface::sptr eeprom16 = zpu_i2c->eeprom16();
             const mboard_eeprom_t mb_eeprom(*eeprom16, "X300");
@@ -264,15 +260,11 @@
 
     //create basic communication
     UHD_MSG(status) << "Setup basic communication..." << std::endl;
-<<<<<<< HEAD
     if (_xport_path == "pcie")
         _zpu_ctrl.reset(new b250_ctrl_iface_pcie(_rio_fpga_interface->get_kernel_proxy()));
     else
-        _zpu_ctrl.reset(new b250_ctrl_iface_enet(udp_simple::make_connected(_addr, BOOST_STRINGIZE(B250_FW_COMMS_UDP_PORT))));
-
-=======
-    _zpu_ctrl.reset(new b250_ctrl_iface(udp_simple::make_connected(_addr, BOOST_STRINGIZE(X300_FW_COMMS_UDP_PORT))));
->>>>>>> 58204200
+        _zpu_ctrl.reset(new b250_ctrl_iface_enet(udp_simple::make_connected(_addr, BOOST_STRINGIZE(X300_FW_COMMS_UDP_PORT))));
+
     _zpu_spi = spi_core_3000::make(_zpu_ctrl, SR_ADDR(SET0_BASE, ZPU_SR_SPI), SR_ADDR(SET0_BASE, ZPU_RB_SPI));
     _zpu_i2c = i2c_core_100_wb32::make(_zpu_ctrl, I2C1_BASE);
     _zpu_i2c->set_clock_rate(B250_BUS_CLOCK_RATE);
@@ -305,6 +297,7 @@
     if (_addr == mb_eeprom["ip-addr1"]) _router_dst_here = B250_XB_DST_E1;
     if (_addr == mb_eeprom["ip-addr2"]) _router_dst_here = B250_XB_DST_E0;
     if (_addr == mb_eeprom["ip-addr3"]) _router_dst_here = B250_XB_DST_E1;
+    if (_xport_path == "pcie")          _router_dst_here = B250_XB_DST_PCI;
 
     ////////////////////////////////////////////////////////////////////
     // read dboard eeproms
@@ -509,23 +502,12 @@
     ////////////////////////////////////////////////////////////////////
     // radio control
     ////////////////////////////////////////////////////////////////////
-<<<<<<< HEAD
     UHD_HERE();
     uint8_t dest = (i == 0)? B250_XB_DST_R0 : B250_XB_DST_R1;
     boost::uint32_t ctrl_sid;
     zero_copy_if::sptr ctrl_xport = this->make_transport(_addr, _xport_path, dest, B250_RADIO_DEST_PREFIX_CTRL, device_addr_t(), ctrl_sid);
     perif.ctrl = radio_ctrl_core_3000::make(_if_pkt_link_type, ctrl_xport, ctrl_xport, ctrl_sid, db_name);
     perif.ctrl->poke32(TOREG(SR_MISC_OUTS), (1 << 2)); //reset adc + dac
-=======
-    sid_config_t config;
-    config.router_addr_there = B250_DEVICE_THERE;
-    config.dst_prefix = B250_RADIO_DEST_PREFIX_CTRL;
-    config.router_dst_there = (i == 0)? B250_XB_DST_R0 : B250_XB_DST_R1;
-    config.router_dst_here = _router_dst_here;
-    const boost::uint32_t ctrl_sid = this->allocate_sid(config);
-    udp_zero_copy::sptr ctrl_xport = this->make_transport(_addr, ctrl_sid);
-    perif.ctrl = radio_ctrl_core_3000::make(vrt::if_packet_info_t::LINK_TYPE_VRLP, ctrl_xport, ctrl_xport, ctrl_sid, db_name);
->>>>>>> 58204200
     perif.ctrl->poke32(TOREG(SR_MISC_OUTS),  (1 << 1) | (1 << 0)); //out of reset + dac enable
 
     this->register_loopback_self_test(perif.ctrl);
@@ -673,40 +655,13 @@
     boost::uint32_t& sid
 )
 {
-<<<<<<< HEAD
     zero_copy_if::sptr xport;
-=======
-    //make a new transport - fpga has no idea how to talk to use on this yet
-    udp_zero_copy::sptr xport = udp_zero_copy::make(addr, BOOST_STRINGIZE(X300_VITA_UDP_PORT), device_addr);
-
-    //clear the ethernet dispatcher's udp port
-    //NOT clearing this, the dispatcher is now intelligent
-    //_zpu_ctrl->poke32(SR_ADDR(SET0_BASE, (ZPU_SR_ETHINT0+8+3)), 0);
-
-    //send a mini packet with SID into the ZPU
-    //ZPU will reprogram the ethernet framer
-    UHD_LOG << "programming packet for new xport on "
-        << addr << std::hex << "sid 0x" << sid << std::dec << std::endl;
-    managed_send_buffer::sptr mb = xport->get_send_buff();
-    mb->cast<boost::uint32_t *>()[0] = uhd::htonx(sid);
-    mb->commit(4);
-    mb.reset();
-
-    //reprogram the ethernet dispatcher's udp port (should be safe to always set)
-    UHD_LOG << "reprogram the ethernet dispatcher's udp port" << std::endl;
-    _zpu_ctrl->poke32(SR_ADDR(SET0_BASE, (ZPU_SR_ETHINT0+8+3)), X300_VITA_UDP_PORT);
-    _zpu_ctrl->poke32(SR_ADDR(SET0_BASE, (ZPU_SR_ETHINT1+8+3)), X300_VITA_UDP_PORT);
-
-    //Do a peek to an arbitrary address to guarantee that the
-    //ethernet framer has been programmed before we return.
-    _zpu_ctrl->peek32(0);
->>>>>>> 58204200
 
     sid_config_t config;
     config.router_addr_there    = B250_DEVICE_THERE;
     config.dst_prefix           = prefix;
     config.router_dst_there     = destination;
-    config.router_dst_here      = xport_path == "pcie" ? B250_XB_DST_PCI : B250_XB_DST_E0;
+    config.router_dst_here      = _router_dst_here;
     sid = this->allocate_sid(config, xport_path);
 
     if (xport_path == "pcie") {
@@ -715,7 +670,7 @@
         xport = nirio_zero_copy::make(_rio_fpga_interface, instance, args);
     } else {
         //make a new transport - fpga has no idea how to talk to use on this yet
-        xport = udp_zero_copy::make(addr, BOOST_STRINGIZE(B250_VITA_UDP_PORT), args);
+        xport = udp_zero_copy::make(addr, BOOST_STRINGIZE(X300_VITA_UDP_PORT), args);
 
         //clear the ethernet dispatcher's udp port
         //NOT clearing this, the dispatcher is now intelligent
@@ -732,7 +687,8 @@
 
         //reprogram the ethernet dispatcher's udp port (should be safe to always set)
         UHD_LOG << "reprogram the ethernet dispatcher's udp port" << std::endl;
-        _zpu_ctrl->poke32(SR_ADDR(SET0_BASE, (ZPU_SR_ETHINT0+8+3)), B250_VITA_UDP_PORT);
+        _zpu_ctrl->poke32(SR_ADDR(SET0_BASE, (ZPU_SR_ETHINT0+8+3)), X300_VITA_UDP_PORT);
+        _zpu_ctrl->poke32(SR_ADDR(SET0_BASE, (ZPU_SR_ETHINT1+8+3)), X300_VITA_UDP_PORT);
 
         //Do a peek to an arbitrary address to guarantee that the
         //ethernet framer has been programmed before we return.
