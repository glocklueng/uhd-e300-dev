--- conflicted
+++ resolved
@@ -75,12 +75,8 @@
         //This operation can throw due to compatibility mismatch.
         try
         {
-<<<<<<< HEAD
             wb_iface::sptr zpu_ctrl(new b250_ctrl_iface_enet(udp_simple::make_connected(new_addr["addr"], BOOST_STRINGIZE(X300_FW_COMMS_UDP_PORT))));
-=======
-            wb_iface::sptr zpu_ctrl(new b250_ctrl_iface(udp_simple::make_connected(new_addr["addr"], BOOST_STRINGIZE(X300_FW_COMMS_UDP_PORT))));
             if (zpu_ctrl->peek32(SR_ADDR(X300_FW_SHMEM_BASE, X300_FW_SHMEM_CLAIM_STATUS)) != 0) continue; //claimed by another process
->>>>>>> e9bdaf5f
             i2c_core_100_wb32::sptr zpu_i2c = i2c_core_100_wb32::make(zpu_ctrl, I2C1_BASE);
             i2c_iface::sptr eeprom16 = zpu_i2c->eeprom16();
             const mboard_eeprom_t mb_eeprom(*eeprom16, "X300");
@@ -128,6 +124,7 @@
         try
         {
             wb_iface::sptr zpu_ctrl(new b250_ctrl_iface_pcie(kernel_proxy));
+            if (zpu_ctrl->peek32(SR_ADDR(X300_FW_SHMEM_BASE, X300_FW_SHMEM_CLAIM_STATUS)) != 0) continue; //claimed by another process
             i2c_core_100_wb32::sptr zpu_i2c = i2c_core_100_wb32::make(zpu_ctrl, I2C1_BASE);
             i2c_iface::sptr eeprom16 = zpu_i2c->eeprom16();
             const mboard_eeprom_t mb_eeprom(*eeprom16, "X300");
@@ -288,6 +285,8 @@
     else
         _zpu_ctrl.reset(new b250_ctrl_iface_enet(udp_simple::make_connected(_addr, BOOST_STRINGIZE(X300_FW_COMMS_UDP_PORT))));
 
+    _claimer_task = uhd::task::make(boost::bind(&b250_impl::claimer_loop, this, _zpu_ctrl));
+
     //extract the FW path for the B250
     //and live load fw over ethernet link
     if (dev_addr.has_key("fw"))
@@ -298,15 +297,6 @@
         b250_load_fw(_zpu_ctrl, b250_fw_image);
     }
 
-<<<<<<< HEAD
-=======
-    const std::vector<std::string> DB_NAMES = boost::assign::list_of("A")("B");
-
-    //create basic communication
-    UHD_MSG(status) << "Setup basic communication..." << std::endl;
-    _zpu_ctrl.reset(new b250_ctrl_iface(udp_simple::make_connected(_addr, BOOST_STRINGIZE(X300_FW_COMMS_UDP_PORT))));
-    _claimer_task = uhd::task::make(boost::bind(&b250_impl::claimer_loop, this, _zpu_ctrl));
->>>>>>> e9bdaf5f
     _zpu_spi = spi_core_3000::make(_zpu_ctrl, SR_ADDR(SET0_BASE, ZPU_SR_SPI), SR_ADDR(SET0_BASE, ZPU_RB_SPI));
     _zpu_i2c = i2c_core_100_wb32::make(_zpu_ctrl, I2C1_BASE);
     _zpu_i2c->set_clock_rate(B250_BUS_CLOCK_RATE);
@@ -522,17 +512,15 @@
         _radio_perifs[0].ctrl->poke32(TOREG(SR_MISC_OUTS), (1 << 2)); //disable/reset ADC/DAC
         _radio_perifs[1].ctrl->poke32(TOREG(SR_MISC_OUTS), (1 << 2)); //disable/reset ADC/DAC
 
-<<<<<<< HEAD
+        //kill the claimer task and unclaim the device
+        _claimer_task.reset();
+        _zpu_ctrl->poke32(SR_ADDR(X300_FW_SHMEM_BASE, X300_FW_SHMEM_CLAIM_TIME), 0);
+
 //@TODO: Handle lifetime issus for these objects. Can be fixed when the shared lib loading/unloading is removed.
 //        if (_xport_path == "nirio") {
 //            _rio_fpga_interface->close(true);
 //            nifpga_session::unload_lib();
 //        }
-=======
-        //kill the claimer task and unclaim the device
-        _claimer_task.reset();
-        _zpu_ctrl->poke32(SR_ADDR(X300_FW_SHMEM_BASE, X300_FW_SHMEM_CLAIM_TIME), 0);
->>>>>>> e9bdaf5f
     )
 }
 
