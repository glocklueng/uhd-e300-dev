//
// Copyright 2013 Ettus Research LLC
//
// This program is free software: you can redistribute it and/or modify
// it under the terms of the GNU General Public License as published by
// the Free Software Foundation, either version 3 of the License, or
// (at your option) any later version.
//
// This program is distributed in the hope that it will be useful,
// but WITHOUT ANY WARRANTY; without even the implied warranty of
// MERCHANTABILITY or FITNESS FOR A PARTICULAR PURPOSE.  See the
// GNU General Public License for more details.
//
// You should have received a copy of the GNU General Public License
// along with this program.  If not, see <http://www.gnu.org/licenses/>.
//

#include "x300_impl.hpp"
#include "x300_regs.hpp"
#include "x300_lvbitx.hpp"
#include "x310_lvbitx.hpp"
#include <boost/algorithm/string.hpp>
#include <boost/asio.hpp>
#include "apply_corrections.hpp"
#include <uhd/utils/static.hpp>
#include <uhd/utils/msg.hpp>
#include <uhd/utils/images.hpp>
#include <uhd/utils/safe_call.hpp>
#include <uhd/usrp/subdev_spec.hpp>
#include <uhd/transport/if_addrs.hpp>
#include <boost/foreach.hpp>
#include <boost/bind.hpp>
#include <boost/functional/hash.hpp>
#include <boost/assign/list_of.hpp>
#include <fstream>
#include <uhd/transport/udp_zero_copy.hpp>
#include <uhd/transport/nirio_zero_copy.hpp>
#include <uhd/transport/nirio/niusrprio_session.h>
#include <uhd/utils/platform.hpp>

using namespace uhd;
using namespace uhd::usrp;
using namespace uhd::transport;
using namespace nifpga_interface;
using namespace nirio_interface;
namespace asio = boost::asio;

/***********************************************************************
 * Discovery over the udp transport
 **********************************************************************/
static device_addrs_t x300_find_with_addr(const device_addr_t &hint)
{
    udp_simple::sptr comm = udp_simple::make_broadcast(
        hint["addr"], BOOST_STRINGIZE(X300_FW_COMMS_UDP_PORT));

    //load request struct
    x300_fw_comms_t request = x300_fw_comms_t();
    request.flags = uhd::htonx<boost::uint32_t>(X300_FW_COMMS_FLAGS_ACK);
    request.sequence = uhd::htonx<boost::uint32_t>(std::rand());

    //send request
    comm->send(asio::buffer(&request, sizeof(request)));

    //loop for replies until timeout
    device_addrs_t addrs;
    while (true)
    {
        char buff[X300_FW_COMMS_MTU] = {};
        const size_t nbytes = comm->recv(asio::buffer(buff), 0.050);
        if (nbytes == 0) break;
        const x300_fw_comms_t *reply = (const x300_fw_comms_t *)buff;
        if (request.flags != reply->flags) break;
        if (request.sequence != reply->sequence) break;
        device_addr_t new_addr;
        new_addr["type"] = "x300";
        new_addr["addr"] = comm->get_recv_addr();

        //Attempt to read the name from the EEPROM and perform filtering.
        //This operation can throw due to compatibility mismatch.
        try
        {
            wb_iface::sptr zpu_ctrl = x300_make_ctrl_iface_enet(udp_simple::make_connected(new_addr["addr"], BOOST_STRINGIZE(X300_FW_COMMS_UDP_PORT)));
            if (x300_impl::is_claimed(zpu_ctrl)) continue; //claimed by another process

            i2c_core_100_wb32::sptr zpu_i2c = i2c_core_100_wb32::make(zpu_ctrl, I2C1_BASE);
            i2c_iface::sptr eeprom16 = zpu_i2c->eeprom16();
            const mboard_eeprom_t mb_eeprom(*eeprom16, "X300");
            new_addr["name"] = mb_eeprom["name"];
            new_addr["serial"] = mb_eeprom["serial"];
        }
        catch(const std::exception &)
        {
            //set these values as empty string so the device may still be found
            //and the filter's below can still operate on the discovered device
            new_addr["name"] = "";
            new_addr["serial"] = "";
        }
        //filter the discovered device below by matching optional keys
        if (
            (not hint.has_key("name")   or hint["name"]   == new_addr["name"]) and
            (not hint.has_key("serial") or hint["serial"] == new_addr["serial"])
        ){
            addrs.push_back(new_addr);
        }
    }

    return addrs;
}

static device_addrs_t x300_find_pcie(const device_addr_t &hint, bool explicit_query)
{
    device_addrs_t addrs;
    niusrprio_session::device_info_vtr dev_info_vtr;
    nirio_status status = niusrprio_session::enumerate(dev_info_vtr);
    if (explicit_query) nirio_status_to_exception(status, "x300_find_pcie: Error enumerating NI-RIO devices.");

    BOOST_FOREACH(niusrprio_session::device_info &dev_info, dev_info_vtr)
    {
        device_addr_t new_addr;
        new_addr["type"] = "x300";
        new_addr["resource"] = dev_info.resource_name;
        std::string d_resource(dev_info.resource_name);
        boost::to_upper(d_resource);

        niriok_proxy kernel_proxy;
        kernel_proxy.open(dev_info.interface_path);
        boost::uint32_t pid;
        kernel_proxy.get_attribute(kRioProductNumber, pid);
        new_addr["subtype"] = (pid == X310_PCIE_SSID) ? "x310" : "x300";

        //Attempt to read the name from the EEPROM and perform filtering.
        //This operation can throw due to compatibility mismatch.
        try
        {
            wb_iface::sptr zpu_ctrl = x300_make_ctrl_iface_pcie(kernel_proxy);
            if (x300_impl::is_claimed(zpu_ctrl)) continue; //claimed by another process

            //If only support two options: HG: eth0 is 1G, XG: eth0 is 10G. Both options have eth1 as 10G.
            bool eth0XG = (zpu_ctrl->peek32(SR_ADDR(SET0_BASE, ZPU_RB_ETH_TYPE0)) == 0x1);
            new_addr["fpga-option"] = eth0XG ? "XG" : "HG";

            i2c_core_100_wb32::sptr zpu_i2c = i2c_core_100_wb32::make(zpu_ctrl, I2C1_BASE);
            i2c_iface::sptr eeprom16 = zpu_i2c->eeprom16();
            const mboard_eeprom_t mb_eeprom(*eeprom16, "X300");
            new_addr["name"] = mb_eeprom["name"];
            new_addr["serial"] = mb_eeprom["serial"];
        }
        catch(const std::exception &)
        {
            //set these values as empty string so the device may still be found
            //and the filter's below can still operate on the discovered device
            new_addr["name"] = "";
            new_addr["serial"] = "";
        }
        kernel_proxy.close();

        //filter the discovered device below by matching optional keys
        std::string i_resource = hint.has_key("resource") ? hint["resource"] : "";
        boost::to_upper(i_resource);

        if (
            (not hint.has_key("resource") or i_resource     == d_resource) and
            (not hint.has_key("name")     or hint["name"]   == new_addr["name"]) and
            (not hint.has_key("serial")   or hint["serial"] == new_addr["serial"])
        ){
            addrs.push_back(new_addr);
        }
    }
    return addrs;
}

static device_addrs_t x300_find(const device_addr_t &hint_)
{
    //handle the multi-device discovery
    device_addrs_t hints = separate_device_addr(hint_);
    if (hints.size() > 1)
    {
        device_addrs_t found_devices;
        std::string error_msg;
        BOOST_FOREACH(const device_addr_t &hint_i, hints)
        {
            device_addrs_t found_devices_i = x300_find(hint_i);
            if (found_devices_i.size() != 1) error_msg += str(boost::format(
                "Could not resolve device hint \"%s\" to a single device."
            ) % hint_i.to_string());
            else found_devices.push_back(found_devices_i[0]);
        }
        if (found_devices.empty()) return device_addrs_t();
        if (not error_msg.empty()) throw uhd::value_error(error_msg);
        return device_addrs_t(1, combine_device_addrs(found_devices));
    }

    //initialize the hint for a single device case
    UHD_ASSERT_THROW(hints.size() <= 1);
    hints.resize(1); //in case it was empty
    device_addr_t hint = hints[0];
    device_addrs_t addrs;
    if (hint.has_key("type") and hint["type"] != "x300") return addrs;

    //use the address given
    if (hint.has_key("addr"))
    {
        device_addrs_t reply_addrs;
        try
        {
            reply_addrs = x300_find_with_addr(hint);
        }
        catch(const std::exception &ex)
        {
            UHD_MSG(error) << "X300 Network discovery error " << ex.what() << std::endl;
        }
        catch(...)
        {
            UHD_MSG(error) << "X300 Network discovery unknown error " << std::endl;
        }
        BOOST_FOREACH(const device_addr_t &reply_addr, reply_addrs)
        {
            device_addrs_t new_addrs = x300_find_with_addr(reply_addr);
            addrs.insert(addrs.begin(), new_addrs.begin(), new_addrs.end());
        }
        return addrs;
    }

    if (!hint.has_key("resource"))
    {
        //otherwise, no address was specified, send a broadcast on each interface
        BOOST_FOREACH(const if_addrs_t &if_addrs, get_if_addrs())
        {
            //avoid the loopback device
            if (if_addrs.inet == asio::ip::address_v4::loopback().to_string()) continue;

            //create a new hint with this broadcast address
            device_addr_t new_hint = hint;
            new_hint["addr"] = if_addrs.bcast;

            //call discover with the new hint and append results
            device_addrs_t new_addrs = x300_find(new_hint);
            addrs.insert(addrs.begin(), new_addrs.begin(), new_addrs.end());
        }
    }

    device_addrs_t pcie_addrs = x300_find_pcie(hint, hint.has_key("resource"));
    if (not pcie_addrs.empty()) addrs.insert(addrs.end(), pcie_addrs.begin(), pcie_addrs.end());

    return addrs;
}

/***********************************************************************
 * Make
 **********************************************************************/
static device::sptr x300_make(const device_addr_t &device_addr)
{
    return device::sptr(new x300_impl(device_addr));
}

UHD_STATIC_BLOCK(register_x300_device)
{
    device::register_device(&x300_find, &x300_make);
}

static void x300_load_fw(wb_iface::sptr fw_reg_ctrl, const std::string &file_name)
{
    UHD_MSG(status) << "Loading firmware " << file_name << std::flush;

    //load file into memory
    std::ifstream fw_file(file_name.c_str());
    boost::uint32_t fw_file_buff[X300_FW_NUM_BYTES/sizeof(boost::uint32_t)];
    fw_file.read((char *)fw_file_buff, sizeof(fw_file_buff));
    fw_file.close();

    //Poke the fw words into the WB boot loader
    fw_reg_ctrl->poke32(SR_ADDR(BOOT_LDR_BASE, BL_ADDRESS), 0);
    for (size_t i = 0; i < X300_FW_NUM_BYTES; i+=sizeof(boost::uint32_t))
    {
        //@TODO: FIXME: Since x300_ctrl_iface acks each write and traps exceptions, the first try for the last word
        //              written will print an error because it triggers a FW reload and fails to reply.
        fw_reg_ctrl->poke32(SR_ADDR(BOOT_LDR_BASE, BL_DATA), uhd::byteswap(fw_file_buff[i/sizeof(boost::uint32_t)]));
        if ((i & 0x1fff) == 0) UHD_MSG(status) << "." << std::flush;
    }

    UHD_MSG(status) << " done!" << std::endl;
}

x300_impl::x300_impl(const uhd::device_addr_t &dev_addr)
{
    UHD_MSG(status) << "X300 initialization sequence..." << std::endl;
    _async_md.reset(new async_md_type(1000/*messages deep*/));
    _tree = uhd::property_tree::make();
    _tree->create<std::string>("/name").set("X-Series Device");
    _sid_framer = 0;

    const device_addrs_t device_args = separate_device_addr(dev_addr);
    _mb.resize(device_args.size());
    for (size_t i = 0; i < device_args.size(); i++)
    {
        this->setup_mb(i, device_args[i]);
    }
}

void x300_impl::setup_mb(const size_t mb_i, const uhd::device_addr_t &dev_addr)
{
    const fs_path mb_path = "/mboards/"+boost::lexical_cast<std::string>(mb_i);
    mboard_members_t &mb = _mb[mb_i];

    mb.addr = dev_addr.has_key("resource") ? dev_addr["resource"] : dev_addr["addr"];
    mb.xport_path = dev_addr.has_key("resource") ? "nirio" : "eth";
    mb.if_pkt_is_big_endian = mb.xport_path != "nirio";

    if (mb.xport_path == "nirio")
    {
        nirio_status status = 0;
<<<<<<< HEAD
        //@TODO: When we can tell the X300 and X310 apart, instantiate the correct LVBITX
        //       objest here. Both of them are codegen'ed currently.
        nifpga_lvbitx::sptr lvbitx(new x310_lvbitx());
=======
        nirio_status_chain(nifpga_session::load_lib(), status);

        nifpga_lvbitx::sptr lvbitx;
        if (dev_addr["subtype"] == "x310") {
            new x310_lvbitx(dev_addr["fpga-option"].c_str());
        } else {
            new x300_lvbitx(dev_addr["fpga-option"].c_str());
        }
>>>>>>> 1cfbdb8b

        UHD_MSG(status) << boost::format("Loading bitfile %s...\n") % lvbitx->get_signature();
        mb.rio_fpga_interface.reset(new niusrprio_session(dev_addr["resource"]));
        nirio_status_chain(mb.rio_fpga_interface->open(lvbitx, niusrprio_session::OPEN_ATTR_FORCE_DOWNLOAD), status);

        nirio_status_to_exception(status, "x300_impl: Could not initialize RIO session.");
    }

    BOOST_FOREACH(const std::string &key, dev_addr.keys())
    {
        if (key[0] == 'r') mb.recv_args[key] = dev_addr[key];
        if (key[0] == 's') mb.send_args[key] = dev_addr[key];
    }

    const std::vector<std::string> DB_NAMES = boost::assign::list_of("A")("B");

    //create basic communication
    UHD_MSG(status) << "Setup basic communication..." << std::endl;
    if (mb.xport_path == "nirio")
        mb.zpu_ctrl = x300_make_ctrl_iface_pcie(mb.rio_fpga_interface->get_kernel_proxy());
    else
        mb.zpu_ctrl = x300_make_ctrl_iface_enet(udp_simple::make_connected(mb.addr, BOOST_STRINGIZE(X300_FW_COMMS_UDP_PORT)));

    mb.claimer_task = uhd::task::make(boost::bind(&x300_impl::claimer_loop, this, mb.zpu_ctrl));

    //extract the FW path for the X300
    //and live load fw over ethernet link
    if (dev_addr.has_key("fw"))
    {
        const std::string x300_fw_image = find_image_path(
            dev_addr.has_key("fw")? dev_addr["fw"] : X300_FW_FILE_NAME
        );
        x300_load_fw(mb.zpu_ctrl, x300_fw_image);
    }

    //check compat -- good place to do after conditional loading
    this->check_fw_compat(mb_path, mb.zpu_ctrl);
    this->check_fpga_compat(mb_path, mb.zpu_ctrl);

    //low speed perif access
    mb.zpu_spi = spi_core_3000::make(mb.zpu_ctrl, SR_ADDR(SET0_BASE, ZPU_SR_SPI), SR_ADDR(SET0_BASE, ZPU_RB_SPI));
    mb.zpu_i2c = i2c_core_100_wb32::make(mb.zpu_ctrl, I2C1_BASE);
    mb.zpu_i2c->set_clock_rate(X300_BUS_CLOCK_RATE);

    ////////////////////////////////////////////////////////////////////
    // print network routes mapping
    ////////////////////////////////////////////////////////////////////
    /*
    const uint32_t routes_addr = mb.zpu_ctrl->peek32(SR_ADDR(X300_FW_SHMEM_BASE, X300_FW_SHMEM_ROUTE_MAP_ADDR));
    const uint32_t routes_len = mb.zpu_ctrl->peek32(SR_ADDR(X300_FW_SHMEM_BASE, X300_FW_SHMEM_ROUTE_MAP_LEN));
    UHD_VAR(routes_len);
    for (size_t i = 0; i < routes_len; i+=1)
    {
        const uint32_t node_addr = mb.zpu_ctrl->peek32(SR_ADDR(routes_addr, i*2+0));
        const uint32_t nbor_addr = mb.zpu_ctrl->peek32(SR_ADDR(routes_addr, i*2+1));
        if (node_addr != 0 and nbor_addr != 0)
        {
            UHD_MSG(status) << boost::format("%u: %s -> %s")
                % i
                % asio::ip::address_v4(node_addr).to_string()
                % asio::ip::address_v4(nbor_addr).to_string()
            << std::endl;
        }
    }
    //*/

    ////////////////////////////////////////////////////////////////////
    // setup the mboard eeprom
    ////////////////////////////////////////////////////////////////////
    UHD_MSG(status) << "Loading values from EEPROM..." << std::endl;
    i2c_iface::sptr eeprom16 = mb.zpu_i2c->eeprom16();
    if (dev_addr.has_key("blank_eeprom"))
    {
        UHD_MSG(warning) << "Obliterating the motherboard EEPROM..." << std::endl;
        eeprom16->write_eeprom(0x50, 0, byte_vector_t(256, 0xff));
    }
    const mboard_eeprom_t mb_eeprom(*eeprom16, "X300");
    _tree->create<mboard_eeprom_t>(mb_path / "eeprom")
        .set(mb_eeprom)
        .subscribe(boost::bind(&x300_impl::set_mb_eeprom, this, mb.zpu_i2c, _1));

    ////////////////////////////////////////////////////////////////////
    // parse the product number
    ////////////////////////////////////////////////////////////////////
    std::string product_name = "X300?";
    if (not mb_eeprom["product"].empty())
    {
        switch (boost::lexical_cast<boost::uint16_t>(mb_eeprom["product"]))
        {
        case X300_PCIE_SSID:
            product_name = "X300";
            break;
        case X310_PCIE_SSID:
            product_name = "X310";
            break;
        default: UHD_MSG(error) << "X300 unknown product code: " << mb_eeprom["product"] << std::endl;
        }
    }
    _tree->create<std::string>(mb_path / "name").set(product_name);
    _tree->create<std::string>(mb_path / "codename").set("Yetti");

    ////////////////////////////////////////////////////////////////////
    // determine routing based on address match
    ////////////////////////////////////////////////////////////////////
    mb.router_dst_here = X300_XB_DST_E0; //some default if eeprom not match
    if (mb.xport_path == "nirio") {
        mb.router_dst_here = X300_XB_DST_PCI;
    } else {
        if (mb.addr == mb_eeprom["ip-addr0"]) mb.router_dst_here = X300_XB_DST_E0;
        if (mb.addr == mb_eeprom["ip-addr1"]) mb.router_dst_here = X300_XB_DST_E1;
        if (mb.addr == mb_eeprom["ip-addr2"]) mb.router_dst_here = X300_XB_DST_E0;
        if (mb.addr == mb_eeprom["ip-addr3"]) mb.router_dst_here = X300_XB_DST_E1;
    }
    ////////////////////////////////////////////////////////////////////
    // read dboard eeproms
    ////////////////////////////////////////////////////////////////////
    for (size_t i = 0; i < 8; i++)
    {
        if (i == 0 or i == 2) continue; //not used
        mb.db_eeproms[i].load(*mb.zpu_i2c, 0x50 | i);
    }

    ////////////////////////////////////////////////////////////////////
    // create clock control objects
    ////////////////////////////////////////////////////////////////////
    UHD_MSG(status) << "Setup RF frontend clocking..." << std::endl;

    //init shadow and clock source
    mb.clock_control_regs__clock_source = 0;
    mb.clock_control_regs__pps_select = 0;
    mb.clock_control_regs__pps_out_enb = 0;
    mb.clock_control_regs__tcxo_enb = 1;
    mb.clock_control_regs__gpsdo_pwr = 1;
    this->update_clock_source(mb, "internal");
    this->update_clock_control(mb);

    const std::string rev = mb_eeprom["revision"];
    mb.clock = x300_clock_ctrl::make(mb.zpu_spi, 1/*slaveno*/,
        dev_addr.cast<double>("master_clock_rate", X300_DEFAULT_TICK_RATE),
        (rev.empty()? 0 : boost::lexical_cast<int>(rev)));
    _tree->create<double>(mb_path / "tick_rate")
        .publish(boost::bind(&x300_clock_ctrl::get_master_clock_rate, mb.clock));

    UHD_MSG(status) << "Radio 1x clock set to " << (mb.clock->get_master_clock_rate()/1e6) << std::dec << " MHz" << std::endl;

    ////////////////////////////////////////////////////////////////////
    // Create the GPSDO control
    ////////////////////////////////////////////////////////////////////
    static const boost::uint32_t dont_look_for_gpsdo = 0x1234abcdul;

    //otherwise if not disabled, look for the internal GPSDO
    if (mb.zpu_ctrl->peek32(SR_ADDR(X300_FW_SHMEM_BASE, X300_FW_SHMEM_GPSDO_STATUS)) != dont_look_for_gpsdo)
    {
        UHD_MSG(status) << "Detecting internal GPSDO.... " << std::flush;
        try
        {
            mb.gps = gps_ctrl::make(x300_make_uart_iface(mb.zpu_ctrl));
        }
        catch(std::exception &e)
        {
            UHD_MSG(error) << "An error occurred making GPSDO control: " << e.what() << std::endl;
        }
        if (mb.gps and mb.gps->gps_detected())
        {
            UHD_MSG(status) << "found" << std::endl;
            BOOST_FOREACH(const std::string &name, mb.gps->get_sensors())
            {
                _tree->create<sensor_value_t>(mb_path / "sensors" / name)
                    .publish(boost::bind(&gps_ctrl::get_sensor, mb.gps, name));
            }
        }
        else
        {
            UHD_MSG(status) << "not found" << std::endl;
            mb.zpu_ctrl->poke32(SR_ADDR(X300_FW_SHMEM_BASE, X300_FW_SHMEM_GPSDO_STATUS), dont_look_for_gpsdo);
        }
    }

    ////////////////////////////////////////////////////////////////////
    //clear router?
    ////////////////////////////////////////////////////////////////////
    for (size_t i = 0; i < 512; i++) mb.zpu_ctrl->poke32(SR_ADDR(SETXB_BASE, i), 0);
  
    ////////////////////////////////////////////////////////////////////
    // setup radios
    ////////////////////////////////////////////////////////////////////
    UHD_MSG(status) << "Initialize Radio control..." << std::endl;
    this->setup_radio(mb_i, 0, DB_NAMES[0]);
    this->setup_radio(mb_i, 1, DB_NAMES[1]);

    ////////////////////////////////////////////////////////////////////
    // front panel gpio
    ////////////////////////////////////////////////////////////////////
    mb.fp_gpio = gpio_core_200::make(mb.radio_perifs[0].ctrl, TOREG(SR_FP_GPIO), RB32_FP_GPIO);
    const std::vector<std::string> GPIO_ATTRS = boost::assign::list_of("CTRL")("DDR")("OUT")("ATR_0X")("ATR_RX")("ATR_TX")("ATR_XX");
    BOOST_FOREACH(const std::string &attr, GPIO_ATTRS)
    {
        _tree->create<boost::uint64_t>(mb_path / "gpio" / "FP0" / attr)
            .set(0)
            .subscribe(boost::bind(&x300_impl::set_fp_gpio, this, mb_path, mb.fp_gpio, attr, _1));
    }
    _tree->create<boost::uint64_t>(mb_path / "gpio" / "FP0" / "READBACK")
        .publish(boost::bind(&x300_impl::get_fp_gpio, this, mb.fp_gpio, "READBACK"));

    ////////////////////////////////////////////////////////////////////
    // register the time keepers - only one can be the highlander
    ////////////////////////////////////////////////////////////////////
    _tree->create<time_spec_t>(mb_path / "time" / "now")
        .publish(boost::bind(&time_core_3000::get_time_now, mb.radio_perifs[0].time64))
        .subscribe(boost::bind(&time_core_3000::set_time_now, mb.radio_perifs[0].time64, _1))
        .subscribe(boost::bind(&time_core_3000::set_time_now, mb.radio_perifs[1].time64, _1));
    _tree->create<time_spec_t>(mb_path / "time" / "pps")
        .publish(boost::bind(&time_core_3000::get_time_last_pps, mb.radio_perifs[0].time64))
        .subscribe(boost::bind(&time_core_3000::set_time_next_pps, mb.radio_perifs[0].time64, _1))
        .subscribe(boost::bind(&time_core_3000::set_time_next_pps, mb.radio_perifs[1].time64, _1));
    //setup time source props
    _tree->create<std::string>(mb_path / "time_source" / "value")
        .subscribe(boost::bind(&x300_impl::update_time_source, this, boost::ref(mb), _1));
    _tree->create<bool>(mb_path / "time_source" / "output")
        .subscribe(boost::bind(&x300_impl::set_time_source_out, this, boost::ref(mb), _1))
        .set(true);
    static const std::vector<std::string> time_sources = boost::assign::list_of("internal")("external")("gpsdo");
    _tree->create<std::vector<std::string> >(mb_path / "time_source" / "options").set(time_sources);
    //setup reference source props
    _tree->create<std::string>(mb_path / "clock_source" / "value")
        .subscribe(boost::bind(&x300_impl::update_clock_source, this, boost::ref(mb), _1));
    _tree->create<bool>(mb_path / "clock_source" / "output")
        .subscribe(boost::bind(&x300_clock_ctrl::set_ref_out, mb.clock, _1))
        .set(true);
    static const std::vector<std::string> clock_sources = boost::assign::list_of("internal")("external")("gpsdo");
    _tree->create<std::vector<std::string> >(mb_path / "clock_source" / "options").set(clock_sources);

    ////////////////////////////////////////////////////////////////////
    // create frontend mapping
    ////////////////////////////////////////////////////////////////////
    _tree->create<subdev_spec_t>(mb_path / "rx_subdev_spec")
        .subscribe(boost::bind(&x300_impl::update_rx_subdev_spec, this, mb_i, _1));
    _tree->create<subdev_spec_t>(mb_path / "tx_subdev_spec")
        .subscribe(boost::bind(&x300_impl::update_tx_subdev_spec, this, mb_i, _1));

    ////////////////////////////////////////////////////////////////////
    // and do the misc mboard sensors
    ////////////////////////////////////////////////////////////////////
    _tree->create<sensor_value_t>(mb_path / "sensors" / "ref_locked")
        .publish(boost::bind(&x300_impl::get_ref_locked, this, mb.zpu_ctrl));

    ////////////////////////////////////////////////////////////////////
    // do some post-init tasks
    ////////////////////////////////////////////////////////////////////
    _tree->access<double>(mb_path / "tick_rate") //now subscribe the clock rate setter
        .subscribe(boost::bind(&x300_impl::set_tick_rate, this, boost::ref(mb), _1))
        .subscribe(boost::bind(&x300_impl::update_tick_rate, this, boost::ref(mb), _1))
        .set(mb.clock->get_master_clock_rate());

    subdev_spec_t rx_fe_spec, tx_fe_spec;
    rx_fe_spec.push_back(subdev_spec_pair_t("A", _tree->list(mb_path / "dboards" / "A" / "rx_frontends").at(0)));
    rx_fe_spec.push_back(subdev_spec_pair_t("B", _tree->list(mb_path / "dboards" / "B" / "rx_frontends").at(0)));
    tx_fe_spec.push_back(subdev_spec_pair_t("A", _tree->list(mb_path / "dboards" / "A" / "tx_frontends").at(0)));
    tx_fe_spec.push_back(subdev_spec_pair_t("B", _tree->list(mb_path / "dboards" / "B" / "tx_frontends").at(0)));

    _tree->access<subdev_spec_t>(mb_path / "rx_subdev_spec").set(rx_fe_spec);
    _tree->access<subdev_spec_t>(mb_path / "tx_subdev_spec").set(tx_fe_spec);

    //GPS installed: use external ref, time, and init time spec
    if (mb.gps and mb.gps->gps_detected())
    {
        UHD_MSG(status) << "Setting references to the internal GPSDO" << std::endl;
        _tree->access<std::string>(mb_path / "time_source" / "value").set("gpsdo");
        _tree->access<std::string>(mb_path / "clock_source" / "value").set("gpsdo");
        UHD_MSG(status) << "Initializing time to the internal GPSDO" << std::endl;
        const time_t tp = time_t(mb.gps->get_sensor("gps_time").to_int()+1);
        _tree->access<time_spec_t>(mb_path / "time" / "pps").set(time_spec_t(tp));
    }
    else
    {
        _tree->access<std::string>(mb_path / "time_source" / "value").set("external");
        _tree->access<std::string>(mb_path / "clock_source" / "value").set("external");
        boost::this_thread::sleep(boost::posix_time::milliseconds(100));
        if (this->get_ref_locked(mb.zpu_ctrl).to_bool())
        {
            UHD_MSG(status) << "Setting references to external sources" << std::endl;
        }
        else
        {
            UHD_MSG(status) << "Setting references to internal sources" << std::endl;
            _tree->access<std::string>(mb_path / "time_source" / "value").set("internal");
            _tree->access<std::string>(mb_path / "clock_source" / "value").set("internal");
        }
    }
}

x300_impl::~x300_impl(void)
{
    try
    {
        BOOST_FOREACH(mboard_members_t &mb, _mb)
        {
            mb.radio_perifs[0].ctrl->poke32(TOREG(SR_MISC_OUTS), (1 << 2)); //disable/reset ADC/DAC
            mb.radio_perifs[1].ctrl->poke32(TOREG(SR_MISC_OUTS), (1 << 2)); //disable/reset ADC/DAC

            //kill the claimer task and unclaim the device
            mb.claimer_task.reset();
            mb.zpu_ctrl->poke32(SR_ADDR(X300_FW_SHMEM_BASE, X300_FW_SHMEM_CLAIM_TIME), 0);
            mb.zpu_ctrl->poke32(SR_ADDR(X300_FW_SHMEM_BASE, X300_FW_SHMEM_CLAIM_SRC), 0);
        }
    }
    catch(...)
    {
        UHD_SAFE_CALL(throw;)
    }
}

static void check_adc(wb_iface::sptr iface, const boost::uint32_t val)
{
    boost::uint32_t adc_rb = iface->peek32(RB32_RX);
    adc_rb ^= 0xfffc0000; //adapt for I inversion in FPGA
    //UHD_MSG(status) << "adc_rb " << std::hex << adc_rb << "  val " << std::hex << val << std::endl;
    UHD_ASSERT_THROW(adc_rb == val);
}

void x300_impl::setup_radio(const size_t mb_i, const size_t i, const std::string &db_name)
{
    const fs_path mb_path = "/mboards/"+boost::lexical_cast<std::string>(mb_i);
    mboard_members_t &mb = _mb[mb_i];
    radio_perifs_t &perif = mb.radio_perifs[i];
    const size_t dspno = i;

    ////////////////////////////////////////////////////////////////////
    // radio control
    ////////////////////////////////////////////////////////////////////
    uint8_t dest = (i == 0)? X300_XB_DST_R0 : X300_XB_DST_R1;
    boost::uint32_t ctrl_sid;
    both_xports_t xport = this->make_transport(mb_i, dest, X300_RADIO_DEST_PREFIX_CTRL, device_addr_t(), ctrl_sid);
    perif.ctrl = radio_ctrl_core_3000::make(mb.if_pkt_is_big_endian, xport.recv, xport.send, ctrl_sid, db_name);
    perif.ctrl->poke32(TOREG(SR_MISC_OUTS), (1 << 2)); //reset adc + dac
    perif.ctrl->poke32(TOREG(SR_MISC_OUTS),  (1 << 1) | (1 << 0)); //out of reset + dac enable

    this->register_loopback_self_test(perif.ctrl);

    perif.spi = spi_core_3000::make(perif.ctrl, TOREG(SR_SPI), RB32_SPI);
    perif.adc = x300_adc_ctrl::make(perif.spi, DB_ADC_SEN);
    perif.dac = x300_dac_ctrl::make(perif.spi, DB_DAC_SEN, mb.clock->get_master_clock_rate());
    perif.leds = gpio_core_200_32wo::make(perif.ctrl, TOREG(SR_LEDS));

    ////////////////////////////////////////////////////////////////
    // ADC self test
    ////////////////////////////////////////////////////////////////
    perif.adc->set_test_word("ones", "ones"); check_adc(perif.ctrl, 0xfffcfffc);
    perif.adc->set_test_word("zeros", "zeros"); check_adc(perif.ctrl, 0x00000000);
    perif.adc->set_test_word("ones", "zeros"); check_adc(perif.ctrl, 0xfffc0000);
    perif.adc->set_test_word("zeros", "ones"); check_adc(perif.ctrl, 0x0000fffc);
    for (size_t k = 0; k < 14; k++)
    {
        perif.adc->set_test_word("zeros", "custom", 1 << k);
        check_adc(perif.ctrl, 1 << (k+2));
    }
    for (size_t k = 0; k < 14; k++)
    {
        perif.adc->set_test_word("custom", "zeros", 1 << k);
        check_adc(perif.ctrl, 1 << (k+18));
    }
    perif.adc->set_test_word("normal", "normal");

    ////////////////////////////////////////////////////////////////
    // create codec control objects
    ////////////////////////////////////////////////////////////////
    _tree->create<int>(mb_path / "rx_codecs" / db_name / "gains"); //phony property so this dir exists
    _tree->create<int>(mb_path / "tx_codecs" / db_name / "gains"); //phony property so this dir exists
    _tree->create<std::string>(mb_path / "rx_codecs" / db_name / "name").set("ads62p48");
    _tree->create<std::string>(mb_path / "tx_codecs" / db_name / "name").set("ad9146");

    _tree->create<meta_range_t>(mb_path / "rx_codecs" / db_name / "gains" / "digital" / "range").set(meta_range_t(0, 6.0, 0.5));
    _tree->create<double>(mb_path / "rx_codecs" / db_name / "gains" / "digital" / "value")
        .subscribe(boost::bind(&x300_adc_ctrl::set_gain, perif.adc, _1)).set(0);

    ////////////////////////////////////////////////////////////////////
    // front end corrections
    ////////////////////////////////////////////////////////////////////
    perif.rx_fe = rx_frontend_core_200::make(perif.ctrl, TOREG(SR_RX_FRONT));
    const fs_path rx_fe_path = mb_path / "rx_frontends" / db_name;
    _tree->create<std::complex<double> >(rx_fe_path / "dc_offset" / "value")
        .coerce(boost::bind(&rx_frontend_core_200::set_dc_offset, perif.rx_fe, _1))
        .set(std::complex<double>(0.0, 0.0));
    _tree->create<bool>(rx_fe_path / "dc_offset" / "enable")
        .subscribe(boost::bind(&rx_frontend_core_200::set_dc_offset_auto, perif.rx_fe, _1))
        .set(true);
    _tree->create<std::complex<double> >(rx_fe_path / "iq_balance" / "value")
        .subscribe(boost::bind(&rx_frontend_core_200::set_iq_balance, perif.rx_fe, _1))
        .set(std::complex<double>(0.0, 0.0));

    ////////////////////////////////////////////////////////////////////
    // create rx dsp control objects
    ////////////////////////////////////////////////////////////////////
    perif.framer = rx_vita_core_3000::make(perif.ctrl, TOREG(SR_RX_CTRL));
    perif.ddc = rx_dsp_core_3000::make(perif.ctrl, TOREG(SR_RX_DSP));
    perif.ddc->set_link_rate(10e9/8); //whatever
    _tree->access<double>(mb_path / "tick_rate")
        .subscribe(boost::bind(&rx_vita_core_3000::set_tick_rate, perif.framer, _1))
        .subscribe(boost::bind(&rx_dsp_core_3000::set_tick_rate, perif.ddc, _1));
    const fs_path rx_dsp_path = mb_path / "rx_dsps" / str(boost::format("%u") % dspno);
    _tree->create<meta_range_t>(rx_dsp_path / "rate" / "range")
        .publish(boost::bind(&rx_dsp_core_3000::get_host_rates, perif.ddc));
    _tree->create<double>(rx_dsp_path / "rate" / "value")
        .coerce(boost::bind(&rx_dsp_core_3000::set_host_rate, perif.ddc, _1))
        .subscribe(boost::bind(&x300_impl::update_rx_samp_rate, this, boost::ref(mb), dspno, _1))
        .set(1e6);
    _tree->create<double>(rx_dsp_path / "freq" / "value")
        .coerce(boost::bind(&rx_dsp_core_3000::set_freq, perif.ddc, _1))
        .set(0.0);
    _tree->create<meta_range_t>(rx_dsp_path / "freq" / "range")
        .publish(boost::bind(&rx_dsp_core_3000::get_freq_range, perif.ddc));
    _tree->create<stream_cmd_t>(rx_dsp_path / "stream_cmd")
        .subscribe(boost::bind(&rx_vita_core_3000::issue_stream_command, perif.framer, _1));

    ////////////////////////////////////////////////////////////////////
    // create tx dsp control objects
    ////////////////////////////////////////////////////////////////////
    perif.deframer = tx_vita_core_3000::make(perif.ctrl, TOREG(SR_TX_CTRL));
    perif.duc = tx_dsp_core_3000::make(perif.ctrl, TOREG(SR_TX_DSP));
    perif.duc->set_link_rate(10e9/8); //whatever
    _tree->access<double>(mb_path / "tick_rate")
        .subscribe(boost::bind(&tx_vita_core_3000::set_tick_rate, perif.deframer, _1))
        .subscribe(boost::bind(&tx_dsp_core_3000::set_tick_rate, perif.duc, _1));
    const fs_path tx_dsp_path = mb_path / "tx_dsps" / str(boost::format("%u") % dspno);
    _tree->create<meta_range_t>(tx_dsp_path / "rate" / "range")
        .publish(boost::bind(&tx_dsp_core_3000::get_host_rates, perif.duc));
    _tree->create<double>(tx_dsp_path / "rate" / "value")
        .coerce(boost::bind(&tx_dsp_core_3000::set_host_rate, perif.duc, _1))
        .subscribe(boost::bind(&x300_impl::update_tx_samp_rate, this, boost::ref(mb), dspno, _1))
        .set(1e6);
    _tree->create<double>(tx_dsp_path / "freq" / "value")
        .coerce(boost::bind(&tx_dsp_core_3000::set_freq, perif.duc, _1))
        .set(0.0);
    _tree->create<meta_range_t>(tx_dsp_path / "freq" / "range")
        .publish(boost::bind(&tx_dsp_core_3000::get_freq_range, perif.duc));

    ////////////////////////////////////////////////////////////////////
    // create time control objects
    ////////////////////////////////////////////////////////////////////
    time_core_3000::readback_bases_type time64_rb_bases;
    time64_rb_bases.rb_now = RB64_TIME_NOW;
    time64_rb_bases.rb_pps = RB64_TIME_PPS;
    perif.time64 = time_core_3000::make(perif.ctrl, TOREG(SR_TIME), time64_rb_bases);

    ////////////////////////////////////////////////////////////////////
    // create RF frontend interfacing
    ////////////////////////////////////////////////////////////////////
    const size_t j = (db_name == "B")? 0x2 : 0x0;
    _tree->create<dboard_eeprom_t>(mb_path / "dboards" / db_name / "rx_eeprom")
        .set(mb.db_eeproms[X300_DB0_RX_EEPROM | j])
        .subscribe(boost::bind(&x300_impl::set_db_eeprom, this, mb.zpu_i2c, (0x50 | X300_DB0_RX_EEPROM | j), _1));
    _tree->create<dboard_eeprom_t>(mb_path / "dboards" / db_name / "tx_eeprom")
        .set(mb.db_eeproms[X300_DB0_TX_EEPROM | j])
        .subscribe(boost::bind(&x300_impl::set_db_eeprom, this, mb.zpu_i2c, (0x50 | X300_DB0_TX_EEPROM | j), _1));
    _tree->create<dboard_eeprom_t>(mb_path / "dboards" / db_name / "gdb_eeprom")
        .set(mb.db_eeproms[X300_DB0_GDB_EEPROM | j])
        .subscribe(boost::bind(&x300_impl::set_db_eeprom, this, mb.zpu_i2c, (0x50 | X300_DB0_GDB_EEPROM | j), _1));

    //create a new dboard interface
    x300_dboard_iface_config_t db_config;
    db_config.gpio = gpio_core_200::make(perif.ctrl, TOREG(SR_GPIO), RB32_GPIO);
    db_config.spi = perif.spi;
    db_config.rx_spi_slaveno = DB_RX_SEN;
    db_config.tx_spi_slaveno = DB_TX_SEN;
    db_config.i2c = mb.zpu_i2c;
    db_config.clock = mb.clock;
    db_config.which_rx_clk = (db_name == "A")? X300_CLOCK_WHICH_DB0_RX : X300_CLOCK_WHICH_DB1_RX;
    db_config.which_tx_clk = (db_name == "A")? X300_CLOCK_WHICH_DB0_TX : X300_CLOCK_WHICH_DB1_TX;
    _dboard_ifaces[db_name] = x300_make_dboard_iface(db_config);

    //create a new dboard manager
    _tree->create<dboard_iface::sptr>(mb_path / "dboards" / db_name / "iface").set(_dboard_ifaces[db_name]);
    _dboard_managers[db_name] = dboard_manager::make(
        mb.db_eeproms[X300_DB0_RX_EEPROM | j].id,
        mb.db_eeproms[X300_DB0_TX_EEPROM | j].id,
        mb.db_eeproms[X300_DB0_GDB_EEPROM | j].id,
        _dboard_ifaces[db_name],
        _tree->subtree(mb_path / "dboards" / db_name)
    );

    //now that dboard is created -- register into rx antenna event
    const std::string fe_name = _tree->list(mb_path / "dboards" / db_name / "rx_frontends").front();
    _tree->access<std::string>(mb_path / "dboards" / db_name / "rx_frontends" / fe_name / "antenna" / "value")
        .subscribe(boost::bind(&x300_impl::update_atr_leds, this, mb.radio_perifs[i].leds, _1));
    this->update_atr_leds(mb.radio_perifs[i].leds, ""); //init anyway, even if never called

    //bind frontend corrections to the dboard freq props
    const fs_path db_rx_fe_path = mb_path / "dboards" / db_name / "rx_frontends";
    BOOST_FOREACH(const std::string &name, _tree->list(db_rx_fe_path))
    {
        _tree->access<double>(db_rx_fe_path / name / "freq" / "value")
            .subscribe(boost::bind(&x300_impl::set_rx_fe_corrections, this, mb_path, db_name, _1));
    }
}

void x300_impl::set_rx_fe_corrections(const uhd::fs_path &mb_path, const std::string &fe_name, const double lo_freq)
{
    apply_rx_fe_corrections(this->get_tree()->subtree(mb_path), fe_name, lo_freq);
}

boost::uint32_t get_pcie_dma_channel(boost::uint8_t destination, boost::uint8_t prefix)
{
    static const boost::uint32_t RADIO_GRP_SIZE = 3;
    static const boost::uint32_t RADIO0_GRP     = 0;
    static const boost::uint32_t RADIO1_GRP     = 1;

    boost::uint32_t radio_grp = (destination == X300_XB_DST_R0) ? RADIO0_GRP : RADIO1_GRP;
    return ((radio_grp * RADIO_GRP_SIZE) + prefix);
}

x300_impl::both_xports_t x300_impl::make_transport(
    const size_t mb_index,
    const uint8_t& destination,
    const uint8_t& prefix,
    const uhd::device_addr_t& args,
    boost::uint32_t& sid
)
{
    mboard_members_t &mb = _mb[mb_index];
    const std::string& addr = mb.addr;
    const std::string& xport_path = mb.xport_path;
    both_xports_t xports;

    sid_config_t config;
    config.router_addr_there    = X300_DEVICE_THERE;
    config.dst_prefix           = prefix;
    config.router_dst_there     = destination;
    config.router_dst_here      = mb.router_dst_here;
    sid = this->allocate_sid(mb, config);

    if (xport_path == "nirio") {
        device_addr_t xport_args(args);
        xport_args["send_frame_size"] = boost::lexical_cast<std::string>(
            (prefix == X300_RADIO_DEST_PREFIX_TX) ? X300_PCIE_DATA_FRAME_SIZE : X300_PCIE_MSG_FRAME_SIZE);
        xport_args["recv_frame_size"] = boost::lexical_cast<std::string>(
            (prefix == X300_RADIO_DEST_PREFIX_RX) ? X300_PCIE_DATA_FRAME_SIZE : X300_PCIE_MSG_FRAME_SIZE);

        xports.recv = nirio_zero_copy::make(mb.rio_fpga_interface, get_pcie_dma_channel(destination, prefix), xport_args);
        xports.send = xports.recv;
    } else {
        //make a new transport - fpga has no idea how to talk to use on this yet
        xports.recv = udp_zero_copy::make(addr, BOOST_STRINGIZE(X300_VITA_UDP_PORT), args);
        xports.send = xports.recv;
    }

    //always program the framer if this is a socket, even its caching was used
    if (xport_path != "nirio")
    {
        //clear the ethernet dispatcher's udp port
        //NOT clearing this, the dispatcher is now intelligent
        //_zpu_ctrl->poke32(SR_ADDR(SET0_BASE, (ZPU_SR_ETHINT0+8+3)), 0);

        //send a mini packet with SID into the ZPU
        //ZPU will reprogram the ethernet framer
        UHD_LOG << "programming packet for new xport on "
            << addr << std::hex << "sid 0x" << sid << std::dec << std::endl;
        //YES, get a __send__ buffer from the __recv__ socket
        //-- this is the only way to program the framer for recv:
        managed_send_buffer::sptr buff = xports.recv->get_send_buff();
        buff->cast<boost::uint32_t *>()[0] = 0; //eth dispatch looks for != 0
        buff->cast<boost::uint32_t *>()[1] = uhd::htonx(sid);
        buff->commit(8);
        buff.reset();

        //reprogram the ethernet dispatcher's udp port (should be safe to always set)
        UHD_LOG << "reprogram the ethernet dispatcher's udp port" << std::endl;
        mb.zpu_ctrl->poke32(SR_ADDR(SET0_BASE, (ZPU_SR_ETHINT0+8+3)), X300_VITA_UDP_PORT);
        mb.zpu_ctrl->poke32(SR_ADDR(SET0_BASE, (ZPU_SR_ETHINT1+8+3)), X300_VITA_UDP_PORT);

        //Do a peek to an arbitrary address to guarantee that the
        //ethernet framer has been programmed before we return.
        mb.zpu_ctrl->peek32(0);
    }
    return xports;
}


boost::uint32_t x300_impl::allocate_sid(mboard_members_t &mb, const sid_config_t &config)
{
    const std::string &xport_path = mb.xport_path;
    const boost::uint32_t stream = (config.dst_prefix | (config.router_dst_there << 2)) & 0xff;

    const boost::uint32_t sid = 0
        | (X300_DEVICE_HERE << 24)
        | (_sid_framer << 16)
        | (config.router_addr_there << 8)
        | (stream << 0)
    ;
    UHD_LOG << std::hex
        << " sid 0x" << sid
        << " framer 0x" << _sid_framer
        << " stream 0x" << stream
        << " router_dst_there 0x" << int(config.router_dst_there)
        << " router_addr_there 0x" << int(config.router_addr_there)
        << std::dec << std::endl;

    // Program the X300 to recognise it's own local address.
    mb.zpu_ctrl->poke32(SR_ADDR(SET0_BASE, ZPU_SR_XB_LOCAL), config.router_addr_there);
    // Program CAM entry for outgoing packets matching a X300 resource (for example a Radio)
    // This type of packet does matches the XB_LOCAL address and is looked up in the upper half of the CAM
    mb.zpu_ctrl->poke32(SR_ADDR(SETXB_BASE, 256 + (stream)), config.router_dst_there);
    // Program CAM entry for returning packets to us (for example GR host via Eth0)
    // This type of packet does not match the XB_LOCAL address and is looked up in the lower half of the CAM
    mb.zpu_ctrl->poke32(SR_ADDR(SETXB_BASE, 0 + (X300_DEVICE_HERE)), config.router_dst_here);

    if (xport_path == "nirio") {
        uint32_t router_config_word = ((_sid_framer & 0xff) << 16) |                                    //Return SID
                                      get_pcie_dma_channel(config.router_dst_there, config.dst_prefix); //Dest
        mb.rio_fpga_interface->get_kernel_proxy().poke(PCIE_ROUTER_REG(0), router_config_word);
    }

    UHD_LOG << std::hex
        << "done router config for sid 0x" << sid
        << std::dec << std::endl;

    //increment for next setup
    _sid_framer++;

    return sid;
}

void x300_impl::update_atr_leds(gpio_core_200_32wo::sptr leds, const std::string &rx_ant)
{
    const bool is_txrx = (rx_ant == "TX/RX");
    const int rx_led = (1 << 2);
    const int txrx_led = (1 << 1);
    const int tx_led = (1 << 0);
    leds->set_atr_reg(dboard_iface::ATR_REG_IDLE, 0);
    leds->set_atr_reg(dboard_iface::ATR_REG_RX_ONLY, is_txrx? txrx_led : rx_led);
    leds->set_atr_reg(dboard_iface::ATR_REG_TX_ONLY, tx_led);
    leds->set_atr_reg(dboard_iface::ATR_REG_FULL_DUPLEX, rx_led | tx_led);
}

void x300_impl::set_tick_rate(mboard_members_t &mb, const double rate)
{
    BOOST_FOREACH(radio_perifs_t &perif, mb.radio_perifs)
    {
        perif.time64->set_tick_rate(rate);
        perif.time64->self_test();
    }
}

void x300_impl::register_loopback_self_test(wb_iface::sptr iface)
{
    bool test_fail = false;
    UHD_MSG(status) << "Performing register loopback test... " << std::flush;
    size_t hash = time(NULL);
    for (size_t i = 0; i < 100; i++)
    {
        boost::hash_combine(hash, i);
        iface->poke32(TOREG(SR_TEST), boost::uint32_t(hash));
        test_fail = iface->peek32(RB32_TEST) != boost::uint32_t(hash);
        if (test_fail) break; //exit loop on any failure
    }
    UHD_MSG(status) << ((test_fail)? " fail" : "pass") << std::endl;
}

void x300_impl::set_time_source_out(mboard_members_t &mb, const bool enb)
{
    mb.clock_control_regs__pps_out_enb = enb? 1 : 0;
    this->update_clock_control(mb);
}

void x300_impl::update_clock_control(mboard_members_t &mb)
{
    const size_t reg = mb.clock_control_regs__clock_source
        | (mb.clock_control_regs__pps_select << 2)
        | (mb.clock_control_regs__pps_out_enb << 3)
        | (mb.clock_control_regs__tcxo_enb << 4)
        | (mb.clock_control_regs__gpsdo_pwr << 5)
    ;
    mb.zpu_ctrl->poke32(SR_ADDR(SET0_BASE, ZPU_SR_CLOCK_CTRL), reg);
}

void x300_impl::update_clock_source(mboard_members_t &mb, const std::string &source)
{
    mb.clock_control_regs__clock_source = 0;
    if (source == "internal") mb.clock_control_regs__clock_source = 0x2;
    else if (source == "external") mb.clock_control_regs__clock_source = 0x0;
    else if (source == "gpsdo") mb.clock_control_regs__clock_source = 0x3;
    else throw uhd::key_error("update_clock_source: unknown source: " + source);
    mb.clock_control_regs__tcxo_enb = (source == "internal")? 1 : 0;
    this->update_clock_control(mb);
}

void x300_impl::update_time_source(mboard_members_t &mb, const std::string &source)
{
    if (source == "internal"){}
    else if (source == "external"){}
    else if (source == "gpsdo"){}
    else throw uhd::key_error("update_time_source: unknown source: " + source);
    mb.clock_control_regs__pps_select = (source == "external")? 1 : 0;
    this->update_clock_control(mb);
}

sensor_value_t x300_impl::get_ref_locked(wb_iface::sptr ctrl)
{
    const bool lock = (ctrl->peek32(SR_ADDR(SET0_BASE, ZPU_RB_CLK_STATUS)) & (1 << 2)) != 0;
    return sensor_value_t("Ref", lock, "locked", "unlocked");
}

void x300_impl::set_db_eeprom(i2c_iface::sptr i2c, const size_t addr, const uhd::usrp::dboard_eeprom_t &db_eeprom)
{
    db_eeprom.store(*i2c, addr);
}

void x300_impl::set_mb_eeprom(i2c_iface::sptr i2c, const mboard_eeprom_t &mb_eeprom)
{
    i2c_iface::sptr eeprom16 = i2c->eeprom16();
    mb_eeprom.commit(*eeprom16, "X300");
}

boost::uint64_t x300_impl::get_fp_gpio(gpio_core_200::sptr gpio, const std::string &)
{
    return boost::uint64_t(gpio->read_gpio(dboard_iface::UNIT_RX));
}

template <typename T>
static T shadow_it(const T &shadow, const T &value, const T &mask)
{
    return (shadow & ~mask) | (value & mask);
}

void x300_impl::set_fp_gpio(const uhd::fs_path &mb_path, gpio_core_200::sptr gpio, const std::string &attr, const boost::uint64_t setting)
{
    const boost::uint32_t value = boost::uint32_t(setting >> 0);
    const boost::uint32_t mask = boost::uint32_t(setting >> 32);
    const boost::uint32_t shadow = boost::uint32_t(_tree->access<boost::uint64_t>(mb_path / "gpio" / "FP0" / attr).get());
    const boost::uint32_t new_value = shadow_it(shadow, value, mask);
    if (attr == "CTRL") return gpio->set_pin_ctrl(dboard_iface::UNIT_RX, new_value);
    if (attr == "DDR") return gpio->set_gpio_ddr(dboard_iface::UNIT_RX, new_value);
    if (attr == "OUT") return gpio->set_gpio_out(dboard_iface::UNIT_RX, new_value);
    if (attr == "ATR_0X") return gpio->set_atr_reg(dboard_iface::UNIT_RX, dboard_iface::ATR_REG_IDLE, new_value);
    if (attr == "ATR_RX") return gpio->set_atr_reg(dboard_iface::UNIT_RX, dboard_iface::ATR_REG_RX_ONLY, new_value);
    if (attr == "ATR_TX") return gpio->set_atr_reg(dboard_iface::UNIT_RX, dboard_iface::ATR_REG_TX_ONLY, new_value);
    if (attr == "ATR_XX") return gpio->set_atr_reg(dboard_iface::UNIT_RX, dboard_iface::ATR_REG_FULL_DUPLEX, new_value);
}

/***********************************************************************
 * claimer logic
 **********************************************************************/

void x300_impl::claimer_loop(wb_iface::sptr iface)
{
    iface->poke32(SR_ADDR(X300_FW_SHMEM_BASE, X300_FW_SHMEM_CLAIM_TIME), time(NULL));
    iface->poke32(SR_ADDR(X300_FW_SHMEM_BASE, X300_FW_SHMEM_CLAIM_SRC), get_process_hash());
    boost::this_thread::sleep(boost::posix_time::milliseconds(1500)); //1.5 seconds
}

bool x300_impl::is_claimed(wb_iface::sptr iface)
{
    //If timed out then device is definitely unclaimed
    if (iface->peek32(SR_ADDR(X300_FW_SHMEM_BASE, X300_FW_SHMEM_CLAIM_STATUS)) == 0)
        return false;

    //otherwise check claim src to determine if another thread with the same src has claimed the device
    return iface->peek32(SR_ADDR(X300_FW_SHMEM_BASE, X300_FW_SHMEM_CLAIM_SRC)) != get_process_hash();
}

/***********************************************************************
 * compat checks
 **********************************************************************/

void x300_impl::check_fw_compat(const fs_path &mb_path, wb_iface::sptr iface)
{
    boost::uint32_t compat_num = iface->peek32(SR_ADDR(X300_FW_SHMEM_BASE, X300_FW_SHMEM_COMPAT_NUM));
    boost::uint32_t compat_major = (compat_num >> 16);
    boost::uint32_t compat_minor = (compat_num & 0xffff);

    if (compat_major != X300_FW_COMPAT_MAJOR)
    {
        throw uhd::runtime_error(str(boost::format(
            "Expected firmware compatibility number 0x%x, but got 0x%x.%x:\n"
            "The firmware build is not compatible with the host code build.\n"
            "%s"
        ) % int(X300_FW_COMPAT_MAJOR) % compat_major % compat_minor
          % print_images_error()));
    }
    _tree->create<std::string>(mb_path / "fw_version").set(str(boost::format("%u.%u")
                % compat_major % compat_minor));
}

void x300_impl::check_fpga_compat(const fs_path &mb_path, wb_iface::sptr iface)
{
    boost::uint32_t compat_num = iface->peek32(SR_ADDR(SET0_BASE, ZPU_RB_COMPAT_NUM));
    boost::uint32_t compat_major = (compat_num >> 16);
    boost::uint32_t compat_minor = (compat_num & 0xffff);

    if (compat_major != X300_FPGA_COMPAT_MAJOR)
    {
        throw uhd::runtime_error(str(boost::format(
            "Expected FPGA compatibility number 0x%x, but got 0x%x.%x:\n"
            "The FPGA build is not compatible with the host code build.\n"
            "%s"
        ) % int(X300_FPGA_COMPAT_MAJOR) % compat_major % compat_minor
          % print_images_error()));
    }
    _tree->create<std::string>(mb_path / "fpga_version").set(str(boost::format("%u.%u")
                % compat_major % compat_minor));
}<|MERGE_RESOLUTION|>--- conflicted
+++ resolved
@@ -46,8 +46,16 @@
 namespace asio = boost::asio;
 
 /***********************************************************************
- * Discovery over the udp transport
+ * Discovery over the udp and pcie transport
  **********************************************************************/
+static std::string get_fpga_option(wb_iface::sptr zpu_ctrl) {
+    //1G = {0:1G, 1:1G}, HG = {0:1G, 1:10G}, XG = {0:10G, 1:10G}
+    bool eth0XG = (zpu_ctrl->peek32(SR_ADDR(SET0_BASE, ZPU_RB_ETH_TYPE0)) == 0x1);
+    bool eth1XG = (zpu_ctrl->peek32(SR_ADDR(SET0_BASE, ZPU_RB_ETH_TYPE1)) == 0x1);
+    return (eth0XG && eth1XG) ? "XG" : (eth1XG ? "HG" : "1G");
+}
+
+//@TODO: Refactor the find functions to collapse common code for ethernet and PCIe
 static device_addrs_t x300_find_with_addr(const device_addr_t &hint)
 {
     udp_simple::sptr comm = udp_simple::make_broadcast(
@@ -82,6 +90,11 @@
             wb_iface::sptr zpu_ctrl = x300_make_ctrl_iface_enet(udp_simple::make_connected(new_addr["addr"], BOOST_STRINGIZE(X300_FW_COMMS_UDP_PORT)));
             if (x300_impl::is_claimed(zpu_ctrl)) continue; //claimed by another process
 
+            //Attempt to autodetect the FPGA type
+            if (not hint.has_key("fpga")) {
+                new_addr["fpga"] = get_fpga_option(zpu_ctrl);
+            }
+
             i2c_core_100_wb32::sptr zpu_i2c = i2c_core_100_wb32::make(zpu_ctrl, I2C1_BASE);
             i2c_iface::sptr eeprom16 = zpu_i2c->eeprom16();
             const mboard_eeprom_t mb_eeprom(*eeprom16, "X300");
@@ -124,9 +137,6 @@
 
         niriok_proxy kernel_proxy;
         kernel_proxy.open(dev_info.interface_path);
-        boost::uint32_t pid;
-        kernel_proxy.get_attribute(kRioProductNumber, pid);
-        new_addr["subtype"] = (pid == X310_PCIE_SSID) ? "x310" : "x300";
 
         //Attempt to read the name from the EEPROM and perform filtering.
         //This operation can throw due to compatibility mismatch.
@@ -135,9 +145,10 @@
             wb_iface::sptr zpu_ctrl = x300_make_ctrl_iface_pcie(kernel_proxy);
             if (x300_impl::is_claimed(zpu_ctrl)) continue; //claimed by another process
 
-            //If only support two options: HG: eth0 is 1G, XG: eth0 is 10G. Both options have eth1 as 10G.
-            bool eth0XG = (zpu_ctrl->peek32(SR_ADDR(SET0_BASE, ZPU_RB_ETH_TYPE0)) == 0x1);
-            new_addr["fpga-option"] = eth0XG ? "XG" : "HG";
+            //Attempt to autodetect the FPGA type
+            if (not hint.has_key("fpga")) {
+                new_addr["fpga"] = get_fpga_option(zpu_ctrl);
+            }
 
             i2c_core_100_wb32::sptr zpu_i2c = i2c_core_100_wb32::make(zpu_ctrl, I2C1_BASE);
             i2c_iface::sptr eeprom16 = zpu_i2c->eeprom16();
@@ -309,26 +320,32 @@
     if (mb.xport_path == "nirio")
     {
         nirio_status status = 0;
-<<<<<<< HEAD
-        //@TODO: When we can tell the X300 and X310 apart, instantiate the correct LVBITX
-        //       objest here. Both of them are codegen'ed currently.
-        nifpga_lvbitx::sptr lvbitx(new x310_lvbitx());
-=======
-        nirio_status_chain(nifpga_session::load_lib(), status);
-
+
+        //Detect the PCIe product ID to distinguish between X300 and X310
+        boost::uint32_t pid;
+        nirio_interface::niriok_proxy::sptr discovery_proxy =
+            niusrprio_session::create_kernel_proxy(dev_addr["resource"]);
+        if (discovery_proxy) {
+            nirio_status_chain(discovery_proxy->get_attribute(kRioProductNumber, pid), status);
+            discovery_proxy->close();
+        }
+        nirio_status_to_exception(status, "x300_impl: Could not detect device type. Please ensure that that x300 device drivers are loaded and the device has a valid FPGA bitstream.");
+
+        //Instantiate the correct lvbitx object
         nifpga_lvbitx::sptr lvbitx;
-        if (dev_addr["subtype"] == "x310") {
-            new x310_lvbitx(dev_addr["fpga-option"].c_str());
+        if (pid == X310_PCIE_SSID) {
+            lvbitx.reset(new x310_lvbitx(dev_addr["fpga"].c_str()));
         } else {
-            new x300_lvbitx(dev_addr["fpga-option"].c_str());
-        }
->>>>>>> 1cfbdb8b
-
-        UHD_MSG(status) << boost::format("Loading bitfile %s...\n") % lvbitx->get_signature();
+            lvbitx.reset(new x300_lvbitx(dev_addr["fpga"].c_str()));
+        }
+
+        //Load the lvbitx onto the device
+        UHD_MSG(status) << boost::format("Loading bitfile %s...\n") % lvbitx->get_bitfile_path();
         mb.rio_fpga_interface.reset(new niusrprio_session(dev_addr["resource"]));
         nirio_status_chain(mb.rio_fpga_interface->open(lvbitx, niusrprio_session::OPEN_ATTR_FORCE_DOWNLOAD), status);
-
         nirio_status_to_exception(status, "x300_impl: Could not initialize RIO session.");
+
+        UHD_MSG(status) << boost::format("LVBITX signature is %s...\n") % lvbitx->get_signature();
     }
 
     BOOST_FOREACH(const std::string &key, dev_addr.keys())
