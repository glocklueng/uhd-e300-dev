//
// Copyright 2013-2014 Ettus Research LLC
//
// This program is free software: you can redistribute it and/or modify
// it under the terms of the GNU General Public License as published by
// the Free Software Foundation, either version 3 of the License, or
// (at your option) any later version.
//
// This program is distributed in the hope that it will be useful,
// but WITHOUT ANY WARRANTY; without even the implied warranty of
// MERCHANTABILITY or FITNESS FOR A PARTICULAR PURPOSE.  See the
// GNU General Public License for more details.
//
// You should have received a copy of the GNU General Public License
// along with this program.  If not, see <http://www.gnu.org/licenses/>.
//

#include "x300_impl.hpp"
#include "x300_regs.hpp"
#include "x300_lvbitx.hpp"
#include "x310_lvbitx.hpp"
#include <boost/algorithm/string.hpp>
#include <boost/asio.hpp>
#include "apply_corrections.hpp"
#include <uhd/utils/static.hpp>
#include <uhd/utils/msg.hpp>
#include <uhd/utils/images.hpp>
#include <uhd/utils/safe_call.hpp>
#include <uhd/usrp/subdev_spec.hpp>
#include <uhd/transport/if_addrs.hpp>
#include <boost/foreach.hpp>
#include <boost/bind.hpp>
#include <boost/functional/hash.hpp>
#include <boost/assign/list_of.hpp>
#include <fstream>
#include <uhd/transport/udp_zero_copy.hpp>
#include <uhd/transport/nirio_zero_copy.hpp>
#include <uhd/transport/nirio/niusrprio_session.h>
#include <uhd/utils/platform.hpp>

#define NIUSRPRIO_DEFAULT_RPC_PORT "5444"

using namespace uhd;
using namespace uhd::usrp;
using namespace uhd::transport;
using namespace uhd::niusrprio;
namespace asio = boost::asio;

/***********************************************************************
 * Discovery over the udp and pcie transport
 **********************************************************************/
static std::string get_fpga_option(wb_iface::sptr zpu_ctrl) {
    //1G = {0:1G, 1:1G} w/ DRAM, HG = {0:1G, 1:10G} w/ DRAM, XG = {0:10G, 1:10G} w/ DRAM
    //HGS = {0:1G, 1:10G} w/ SRAM, XGS = {0:10G, 1:10G} w/ SRAM

    //In the default configuration, UHD does not support the HG and XG images so
    //they are never autodetected.
    bool eth0XG = (zpu_ctrl->peek32(SR_ADDR(SET0_BASE, ZPU_RB_ETH_TYPE0)) == 0x1);
    bool eth1XG = (zpu_ctrl->peek32(SR_ADDR(SET0_BASE, ZPU_RB_ETH_TYPE1)) == 0x1);
    return (eth0XG && eth1XG) ? "XGS" : (eth1XG ? "HGS" : "1G");
}

//@TODO: Refactor the find functions to collapse common code for ethernet and PCIe
static device_addrs_t x300_find_with_addr(const device_addr_t &hint)
{
    udp_simple::sptr comm = udp_simple::make_broadcast(
        hint["addr"], BOOST_STRINGIZE(X300_FW_COMMS_UDP_PORT));

    //load request struct
    x300_fw_comms_t request = x300_fw_comms_t();
    request.flags = uhd::htonx<boost::uint32_t>(X300_FW_COMMS_FLAGS_ACK);
    request.sequence = uhd::htonx<boost::uint32_t>(std::rand());

    //send request
    comm->send(asio::buffer(&request, sizeof(request)));

    //loop for replies until timeout
    device_addrs_t addrs;
    while (true)
    {
        char buff[X300_FW_COMMS_MTU] = {};
        const size_t nbytes = comm->recv(asio::buffer(buff), 0.050);
        if (nbytes == 0) break;
        const x300_fw_comms_t *reply = (const x300_fw_comms_t *)buff;
        if (request.flags != reply->flags) break;
        if (request.sequence != reply->sequence) break;
        device_addr_t new_addr;
        new_addr["type"] = "x300";
        new_addr["addr"] = comm->get_recv_addr();

        //Attempt to read the name from the EEPROM and perform filtering.
        //This operation can throw due to compatibility mismatch.
        try
        {
            wb_iface::sptr zpu_ctrl = x300_make_ctrl_iface_enet(udp_simple::make_connected(new_addr["addr"], BOOST_STRINGIZE(X300_FW_COMMS_UDP_PORT)));
            if (x300_impl::is_claimed(zpu_ctrl)) continue; //claimed by another process
            new_addr["fpga"] = get_fpga_option(zpu_ctrl);

            i2c_core_100_wb32::sptr zpu_i2c = i2c_core_100_wb32::make(zpu_ctrl, I2C1_BASE);
            i2c_iface::sptr eeprom16 = zpu_i2c->eeprom16();
            const mboard_eeprom_t mb_eeprom(*eeprom16, "X300");
            new_addr["name"] = mb_eeprom["name"];
            new_addr["serial"] = mb_eeprom["serial"];
            switch (boost::lexical_cast<boost::uint16_t>(mb_eeprom["product"]))
            {
                case X300_PCIE_SSID:
                    new_addr["product"] = "X300";
                    break;
                case X310_PCIE_SSID:
                    new_addr["product"] = "X310";
                    break;
                default: UHD_MSG(error) << "X300 unknown product code: " << mb_eeprom["product"] << std::endl;
            }
        }
        catch(const std::exception &)
        {
            //set these values as empty string so the device may still be found
            //and the filter's below can still operate on the discovered device
            new_addr["name"] = "";
            new_addr["serial"] = "";
        }
        //filter the discovered device below by matching optional keys
        if (
            (not hint.has_key("name")    or hint["name"]    == new_addr["name"]) and
            (not hint.has_key("serial")  or hint["serial"]  == new_addr["serial"]) and
            (not hint.has_key("product") or hint["product"] == new_addr["product"])
        ){
            addrs.push_back(new_addr);
        }
    }

    return addrs;
}

static device_addrs_t x300_find_pcie(const device_addr_t &hint, bool explicit_query)
{
    std::string rpc_port_name(NIUSRPRIO_DEFAULT_RPC_PORT);
    if (hint.has_key("niusrpriorpc_port")) {
        rpc_port_name = hint["niusrpriorpc_port"];
    }

    device_addrs_t addrs;
    niusrprio_session::device_info_vtr dev_info_vtr;
    nirio_status status = niusrprio_session::enumerate(rpc_port_name, dev_info_vtr);
    if (explicit_query) nirio_status_to_exception(status, "x300_find_pcie: Error enumerating NI-RIO devices.");

    BOOST_FOREACH(niusrprio_session::device_info &dev_info, dev_info_vtr)
    {
        device_addr_t new_addr;
        new_addr["type"] = "x300";
        new_addr["resource"] = dev_info.resource_name;
        std::string resource_d(dev_info.resource_name);
        boost::to_upper(resource_d);

        niriok_proxy kernel_proxy;
        kernel_proxy.open(dev_info.interface_path);

        //Attempt to read the name from the EEPROM and perform filtering.
        //This operation can throw due to compatibility mismatch.
        try
        {
            //This call could throw an exception if the user is switching to using UHD
            //after LabVIEW FPGA. In that case, skip reading the name and serial and pick
            //a default FPGA flavor. During make, a new image will be loaded and everything
            //will be OK
            wb_iface::sptr zpu_ctrl = x300_make_ctrl_iface_pcie(kernel_proxy);
            if (x300_impl::is_claimed(zpu_ctrl)) continue; //claimed by another process

            //Attempt to autodetect the FPGA type
            if (not hint.has_key("fpga")) {
                new_addr["fpga"] = get_fpga_option(zpu_ctrl);
            }

            i2c_core_100_wb32::sptr zpu_i2c = i2c_core_100_wb32::make(zpu_ctrl, I2C1_BASE);
            i2c_iface::sptr eeprom16 = zpu_i2c->eeprom16();
            const mboard_eeprom_t mb_eeprom(*eeprom16, "X300");
            new_addr["name"] = mb_eeprom["name"];
            new_addr["serial"] = mb_eeprom["serial"];
            switch (boost::lexical_cast<boost::uint16_t>(mb_eeprom["product"]))
            {
                case X300_PCIE_SSID:
                    new_addr["product"] = "X300";
                    break;
                case X310_PCIE_SSID:
                    new_addr["product"] = "X310";
                    break;
                default: UHD_MSG(error) << "X300 unknown product code: " << mb_eeprom["product"] << std::endl;
            }
        }
        catch(const std::exception &)
        {
            //set these values as empty string so the device may still be found
            //and the filter's below can still operate on the discovered device
            if (not hint.has_key("fpga")) {
                new_addr["fpga"] = "HGS";
            }
            new_addr["name"] = "";
            new_addr["serial"] = "";
        }
        kernel_proxy.close();

        //filter the discovered device below by matching optional keys
        std::string resource_i = hint.has_key("resource") ? hint["resource"] : "";
        boost::to_upper(resource_i);

        if (
            (not hint.has_key("resource") or resource_i     == resource_d) and
            (not hint.has_key("name")     or hint["name"]   == new_addr["name"]) and
            (not hint.has_key("serial")   or hint["serial"] == new_addr["serial"]) and
            (not hint.has_key("product") or hint["product"] == new_addr["product"])
        ){
            addrs.push_back(new_addr);
        }
    }
    return addrs;
}

static device_addrs_t x300_find(const device_addr_t &hint_)
{
    //handle the multi-device discovery
    device_addrs_t hints = separate_device_addr(hint_);
    if (hints.size() > 1)
    {
        device_addrs_t found_devices;
        std::string error_msg;
        BOOST_FOREACH(const device_addr_t &hint_i, hints)
        {
            device_addrs_t found_devices_i = x300_find(hint_i);
            if (found_devices_i.size() != 1) error_msg += str(boost::format(
                "Could not resolve device hint \"%s\" to a single device."
            ) % hint_i.to_string());
            else found_devices.push_back(found_devices_i[0]);
        }
        if (found_devices.empty()) return device_addrs_t();
        if (not error_msg.empty()) throw uhd::value_error(error_msg);

        return device_addrs_t(1, combine_device_addrs(found_devices));
    }

    //initialize the hint for a single device case
    UHD_ASSERT_THROW(hints.size() <= 1);
    hints.resize(1); //in case it was empty
    device_addr_t hint = hints[0];
    device_addrs_t addrs;
    if (hint.has_key("type") and hint["type"] != "x300") return addrs;


    //use the address given
    if (hint.has_key("addr"))
    {
        device_addrs_t reply_addrs;
        try
        {
            reply_addrs = x300_find_with_addr(hint);
        }
        catch(const std::exception &ex)
        {
            UHD_MSG(error) << "X300 Network discovery error " << ex.what() << std::endl;
        }
        catch(...)
        {
            UHD_MSG(error) << "X300 Network discovery unknown error " << std::endl;
        }
        BOOST_FOREACH(const device_addr_t &reply_addr, reply_addrs)
        {
            device_addrs_t new_addrs = x300_find_with_addr(reply_addr);
            addrs.insert(addrs.begin(), new_addrs.begin(), new_addrs.end());
        }
        return addrs;
    }

    if (!hint.has_key("resource"))
    {
        //otherwise, no address was specified, send a broadcast on each interface
        BOOST_FOREACH(const if_addrs_t &if_addrs, get_if_addrs())
        {
            //avoid the loopback device
            if (if_addrs.inet == asio::ip::address_v4::loopback().to_string()) continue;

            //create a new hint with this broadcast address
            device_addr_t new_hint = hint;
            new_hint["addr"] = if_addrs.bcast;

            //call discover with the new hint and append results
            device_addrs_t new_addrs = x300_find(new_hint);
            addrs.insert(addrs.begin(), new_addrs.begin(), new_addrs.end());
        }
    }

    device_addrs_t pcie_addrs = x300_find_pcie(hint, hint.has_key("resource"));
    if (not pcie_addrs.empty()) addrs.insert(addrs.end(), pcie_addrs.begin(), pcie_addrs.end());

    return addrs;
}

/***********************************************************************
 * Make
 **********************************************************************/
static device::sptr x300_make(const device_addr_t &device_addr)
{
    return device::sptr(new x300_impl(device_addr));
}

UHD_STATIC_BLOCK(register_x300_device)
{
    device::register_device(&x300_find, &x300_make);
}

static void x300_load_fw(wb_iface::sptr fw_reg_ctrl, const std::string &file_name)
{
    UHD_MSG(status) << "Loading firmware " << file_name << std::flush;

    //load file into memory
    std::ifstream fw_file(file_name.c_str());
    boost::uint32_t fw_file_buff[X300_FW_NUM_BYTES/sizeof(boost::uint32_t)];
    fw_file.read((char *)fw_file_buff, sizeof(fw_file_buff));
    fw_file.close();

    //Poke the fw words into the WB boot loader
    fw_reg_ctrl->poke32(SR_ADDR(BOOT_LDR_BASE, BL_ADDRESS), 0);
    for (size_t i = 0; i < X300_FW_NUM_BYTES; i+=sizeof(boost::uint32_t))
    {
        //@TODO: FIXME: Since x300_ctrl_iface acks each write and traps exceptions, the first try for the last word
        //              written will print an error because it triggers a FW reload and fails to reply.
        fw_reg_ctrl->poke32(SR_ADDR(BOOT_LDR_BASE, BL_DATA), uhd::byteswap(fw_file_buff[i/sizeof(boost::uint32_t)]));
        if ((i & 0x1fff) == 0) UHD_MSG(status) << "." << std::flush;
    }

    UHD_MSG(status) << " done!" << std::endl;
}

x300_impl::x300_impl(const uhd::device_addr_t &dev_addr)
{
    UHD_MSG(status) << "X300 initialization sequence..." << std::endl;
    _async_md.reset(new async_md_type(1000/*messages deep*/));
    _tree = uhd::property_tree::make();
    _tree->create<std::string>("/name").set("X-Series Device");
    _sid_framer = 0;

    const device_addrs_t device_args = separate_device_addr(dev_addr);
    _mb.resize(device_args.size());
    for (size_t i = 0; i < device_args.size(); i++)
    {
        this->setup_mb(i, device_args[i]);
    }
}

void x300_impl::setup_mb(const size_t mb_i, const uhd::device_addr_t &dev_addr)
{
    const fs_path mb_path = "/mboards/"+boost::lexical_cast<std::string>(mb_i);
    mboard_members_t &mb = _mb[mb_i];

    mb.addr = dev_addr.has_key("resource") ? dev_addr["resource"] : dev_addr["addr"];
    mb.xport_path = dev_addr.has_key("resource") ? "nirio" : "eth";
    mb.if_pkt_is_big_endian = mb.xport_path != "nirio";

    if (mb.xport_path == "nirio")
    {
        nirio_status status = 0;

        std::string rpc_port_name(NIUSRPRIO_DEFAULT_RPC_PORT);
        if (dev_addr.has_key("niusrpriorpc_port")) {
            rpc_port_name = dev_addr["niusrpriorpc_port"];
        }
        UHD_MSG(status) << boost::format("Connecting to niusrpriorpc at localhost:%s...\n") % rpc_port_name;

        //Detect the PCIe product ID to distinguish between X300 and X310
        boost::uint32_t pid;
        niriok_proxy::sptr discovery_proxy =
            niusrprio_session::create_kernel_proxy(dev_addr["resource"], rpc_port_name);
        if (discovery_proxy) {
            nirio_status_chain(discovery_proxy->get_attribute(PRODUCT_NUMBER, pid), status);
            discovery_proxy->close();
        }
        nirio_status_to_exception(status, "x300_impl: Could not detect device type. Please ensure that that x300 device drivers are loaded and the device has a valid FPGA bitstream.");

        //Instantiate the correct lvbitx object
        nifpga_lvbitx::sptr lvbitx;
        if (pid == X310_PCIE_SSID) {
            lvbitx.reset(new x310_lvbitx(dev_addr["fpga"]));
        } else {
            lvbitx.reset(new x300_lvbitx(dev_addr["fpga"]));
        }

        //Load the lvbitx onto the device
        UHD_MSG(status) << boost::format("Using LVBITX bitfile %s...\n") % lvbitx->get_bitfile_path();
        mb.rio_fpga_interface.reset(new niusrprio_session(dev_addr["resource"], rpc_port_name));
        nirio_status_chain(mb.rio_fpga_interface->open(lvbitx, dev_addr.has_key("download-fpga")), status);
        nirio_status_to_exception(status, "x300_impl: Could not initialize RIO session.");

        //Tell the quirks object which FIFOs carry TX stream data
        const uint32_t tx_data_fifos[2] = {X300_RADIO_DEST_PREFIX_TX, X300_RADIO_DEST_PREFIX_TX + 3};
        mb.rio_fpga_interface->get_kernel_proxy().get_rio_quirks().register_tx_streams(tx_data_fifos);
    }

    BOOST_FOREACH(const std::string &key, dev_addr.keys())
    {
        if (key.find("recv") != std::string::npos) mb.recv_args[key] = dev_addr[key];
        if (key.find("send") != std::string::npos) mb.send_args[key] = dev_addr[key];
    }

    const std::vector<std::string> DB_NAMES = boost::assign::list_of("A")("B");

    //create basic communication
    UHD_MSG(status) << "Setup basic communication..." << std::endl;
    if (mb.xport_path == "nirio") {
        mb.zpu_ctrl = x300_make_ctrl_iface_pcie(mb.rio_fpga_interface->get_kernel_proxy());
<<<<<<< HEAD
    } else {
        mb.zpu_ctrl = x300_make_ctrl_iface_enet(udp_simple::make_connected(mb.addr,
                    BOOST_STRINGIZE(X300_FW_COMMS_UDP_PORT)));
    }
=======
    else {
        mb.zpu_ctrl = x300_make_ctrl_iface_enet(udp_simple::make_connected(mb.addr, BOOST_STRINGIZE(X300_FW_COMMS_UDP_PORT)));
>>>>>>> e43ada7f

        mtu_result_t user_set;
        user_set.recv_mtu = dev_addr.has_key("recv_frame_size") ? boost::lexical_cast<size_t>(dev_addr["recv_frame_size"]) : X300_ETH_DATA_FRAME_SIZE;
        user_set.send_mtu = dev_addr.has_key("send_frame_size") ? boost::lexical_cast<size_t>(dev_addr["send_frame_size"]) : X300_ETH_DATA_FRAME_SIZE;

        // Detect the MTU on the path to the USRP
        mtu_result_t result;
        try {
            result = determine_mtu(mb.addr, user_set);
        } catch(std::exception &e)
        {
            UHD_MSG(error) << e.what() << std::endl;
        }

        #if defined UHD_PLATFORM_LINUX
          const std::string mtu_tool("ip link");
        #elif defined UHD_PLATFORM_WIN32
          const std::string mtu_tool("netsh");
        #else
          const std::string mtu_tool("ifconfig");
        #endif

        if(result.recv_mtu < user_set.recv_mtu)
            UHD_MSG(warning) << boost::format("The receive path contains entities that do not support MTUs >= one recv frame's size (%lu).") % user_set.recv_mtu
                             << std::endl
                             << boost::format("Please verify your NIC's MTU setting using '%s' or set the recv_frame_size argument.") % mtu_tool
                             << std::endl;

        if(result.send_mtu < user_set.send_mtu)
            UHD_MSG(warning) << boost::format("The send path contains entities that do not support MTUs >= one send frame's size (%lu).") % user_set.send_mtu
                             << std::endl
                             << boost::format("Please verify your NIC's MTU setting using '%s' or set the send_frame_size argument.") % mtu_tool
                             << std::endl;
    }


    mb.claimer_task = uhd::task::make(boost::bind(&x300_impl::claimer_loop, this, mb.zpu_ctrl));

    //extract the FW path for the X300
    //and live load fw over ethernet link
    if (dev_addr.has_key("fw"))
    {
        const std::string x300_fw_image = find_image_path(
            dev_addr.has_key("fw")? dev_addr["fw"] : X300_FW_FILE_NAME
        );
        x300_load_fw(mb.zpu_ctrl, x300_fw_image);
    }

    //check compat -- good place to do after conditional loading
    this->check_fw_compat(mb_path, mb.zpu_ctrl);
    this->check_fpga_compat(mb_path, mb.zpu_ctrl);

    //low speed perif access
    mb.zpu_spi = spi_core_3000::make(mb.zpu_ctrl, SR_ADDR(SET0_BASE, ZPU_SR_SPI),
            SR_ADDR(SET0_BASE, ZPU_RB_SPI));
    mb.zpu_i2c = i2c_core_100_wb32::make(mb.zpu_ctrl, I2C1_BASE);
    mb.zpu_i2c->set_clock_rate(X300_BUS_CLOCK_RATE);

    ////////////////////////////////////////////////////////////////////
    // print network routes mapping
    ////////////////////////////////////////////////////////////////////
    /*
    const uint32_t routes_addr = mb.zpu_ctrl->peek32(SR_ADDR(X300_FW_SHMEM_BASE, X300_FW_SHMEM_ROUTE_MAP_ADDR));
    const uint32_t routes_len = mb.zpu_ctrl->peek32(SR_ADDR(X300_FW_SHMEM_BASE, X300_FW_SHMEM_ROUTE_MAP_LEN));
    UHD_VAR(routes_len);
    for (size_t i = 0; i < routes_len; i+=1)
    {
        const uint32_t node_addr = mb.zpu_ctrl->peek32(SR_ADDR(routes_addr, i*2+0));
        const uint32_t nbor_addr = mb.zpu_ctrl->peek32(SR_ADDR(routes_addr, i*2+1));
        if (node_addr != 0 and nbor_addr != 0)
        {
            UHD_MSG(status) << boost::format("%u: %s -> %s")
                % i
                % asio::ip::address_v4(node_addr).to_string()
                % asio::ip::address_v4(nbor_addr).to_string()
            << std::endl;
        }
    }
    */

    ////////////////////////////////////////////////////////////////////
    // setup the mboard eeprom
    ////////////////////////////////////////////////////////////////////
    UHD_MSG(status) << "Loading values from EEPROM..." << std::endl;
    i2c_iface::sptr eeprom16 = mb.zpu_i2c->eeprom16();
    if (dev_addr.has_key("blank_eeprom"))
    {
        UHD_MSG(warning) << "Obliterating the motherboard EEPROM..." << std::endl;
        eeprom16->write_eeprom(0x50, 0, byte_vector_t(256, 0xff));
    }
    const mboard_eeprom_t mb_eeprom(*eeprom16, "X300");
    _tree->create<mboard_eeprom_t>(mb_path / "eeprom")
        .set(mb_eeprom)
        .subscribe(boost::bind(&x300_impl::set_mb_eeprom, this, mb.zpu_i2c, _1));

    ////////////////////////////////////////////////////////////////////
    // parse the product number
    ////////////////////////////////////////////////////////////////////
    std::string product_name = "X300?";
    if (not mb_eeprom["product"].empty())
    {
        switch (boost::lexical_cast<boost::uint16_t>(mb_eeprom["product"]))
        {
        case X300_PCIE_SSID:
            product_name = "X300";
            break;
        case X310_PCIE_SSID:
            product_name = "X310";
            break;
        default: UHD_MSG(error) << "X300 unknown product code: " << mb_eeprom["product"] << std::endl;
        }
    }
    _tree->create<std::string>(mb_path / "name").set(product_name);
    _tree->create<std::string>(mb_path / "codename").set("Yetti");

    ////////////////////////////////////////////////////////////////////
    // determine routing based on address match
    ////////////////////////////////////////////////////////////////////
    mb.router_dst_here = X300_XB_DST_E0; //some default if eeprom not match
    if (mb.xport_path == "nirio") {
        mb.router_dst_here = X300_XB_DST_PCI;
    } else {
        if (mb.addr == mb_eeprom["ip-addr0"]) mb.router_dst_here = X300_XB_DST_E0;
        if (mb.addr == mb_eeprom["ip-addr1"]) mb.router_dst_here = X300_XB_DST_E1;
        if (mb.addr == mb_eeprom["ip-addr2"]) mb.router_dst_here = X300_XB_DST_E0;
        if (mb.addr == mb_eeprom["ip-addr3"]) mb.router_dst_here = X300_XB_DST_E1;
    }
    ////////////////////////////////////////////////////////////////////
    // read dboard eeproms
    ////////////////////////////////////////////////////////////////////
    for (size_t i = 0; i < 8; i++)
    {
        if (i == 0 or i == 2) continue; //not used
        mb.db_eeproms[i].load(*mb.zpu_i2c, 0x50 | i);
    }

    ////////////////////////////////////////////////////////////////////
    // create clock control objects
    ////////////////////////////////////////////////////////////////////
    UHD_MSG(status) << "Setup RF frontend clocking..." << std::endl;

    // Init shadow and clock source; the device comes up with it's internal
    // clock source before locking to something else (if requested).
    mb.clock_control_regs__clock_source = 0;
    mb.clock_control_regs__pps_select = 0;
    mb.clock_control_regs__pps_out_enb = 0;
    mb.clock_control_regs__tcxo_enb = 1;
    mb.clock_control_regs__gpsdo_pwr = 1;
    this->update_clock_source(mb, "internal");
    this->update_clock_control(mb);

    // TODO This should be stored as something else useful, probably.
    size_t hw_rev = 4;  // default
    if (mb_eeprom.has_key("revision") and not mb_eeprom["revision"].empty())
    {
        hw_rev = boost::lexical_cast<size_t>(mb_eeprom["revision"]);
    } else {
        UHD_MSG(warning) << "No revsion detected -- defaulting to sub-optimal clock settings.  MB EEPROM must be reprogrammed!" << std::endl;
    }

    mb.clock = x300_clock_ctrl::make(mb.zpu_spi,
        1 /*slaveno*/,
        hw_rev,
        dev_addr.cast<double>("master_clock_rate", X300_DEFAULT_TICK_RATE),
<<<<<<< HEAD
        dev_addr.cast<double>("system_ref_rate", X300_DEFAULT_SYSREF_RATE));

    ////////////////////////////////////////////////////////////////////
    // create clock properties
    ////////////////////////////////////////////////////////////////////
    _tree->create<double>(mb_path / "tick_rate")
        .publish(boost::bind(&x300_clock_ctrl::get_master_clock_rate, mb.clock));

    _tree->create<time_spec_t>(mb_path / "time" / "cmd");

    UHD_MSG(status) << "Radio 1x clock:" << (mb.clock->get_master_clock_rate()/1e6)
        << std::endl;
=======
        (rev.empty()? 0 : boost::lexical_cast<int>(rev)),
        dev_addr.cast<double>("lmk_pll_ref", X300_DEFAULT_PLL2REF_FREQ));
    _tree->create<double>(mb_path / "tick_rate")
        .publish(boost::bind(&x300_clock_ctrl::get_master_clock_rate, mb.clock));

    UHD_MSG(status) << "Radio 1x clock set to " << (mb.clock->get_master_clock_rate()/1e6) << std::dec << " MHz. Crystal is " <<
      (mb.clock->get_crystal_clock_rate()/1e6) << std::dec << " MHz" << std::endl;
>>>>>>> e43ada7f

    ////////////////////////////////////////////////////////////////////
    // Create the GPSDO control
    ////////////////////////////////////////////////////////////////////
    static const boost::uint32_t dont_look_for_gpsdo = 0x1234abcdul;

    //otherwise if not disabled, look for the internal GPSDO
    if (mb.zpu_ctrl->peek32(SR_ADDR(X300_FW_SHMEM_BASE, X300_FW_SHMEM_GPSDO_STATUS)) != dont_look_for_gpsdo)
    {
        UHD_MSG(status) << "Detecting internal GPSDO.... " << std::flush;
        try
        {
            mb.gps = gps_ctrl::make(x300_make_uart_iface(mb.zpu_ctrl));
        }
        catch(std::exception &e)
        {
            UHD_MSG(error) << "An error occurred making GPSDO control: " << e.what() << std::endl;
        }
        if (mb.gps and mb.gps->gps_detected())
        {
            UHD_MSG(status) << "found" << std::endl;
            BOOST_FOREACH(const std::string &name, mb.gps->get_sensors())
            {
                _tree->create<sensor_value_t>(mb_path / "sensors" / name)
                    .publish(boost::bind(&gps_ctrl::get_sensor, mb.gps, name));
            }
        }
        else
        {
            UHD_MSG(status) << "not found" << std::endl;
            mb.zpu_ctrl->poke32(SR_ADDR(X300_FW_SHMEM_BASE, X300_FW_SHMEM_GPSDO_STATUS), dont_look_for_gpsdo);
        }
    }

    ////////////////////////////////////////////////////////////////////
    //clear router?
    ////////////////////////////////////////////////////////////////////
<<<<<<< HEAD
    for (size_t i = 0; i < 512; i++) mb.zpu_ctrl->poke32(SR_ADDR(SETXB_BASE, i), 0);

=======
    for (size_t i = 0; i < 512; i++)
        mb.zpu_ctrl->poke32(SR_ADDR(SETXB_BASE, i), 0);
>>>>>>> e43ada7f
    ////////////////////////////////////////////////////////////////////
    // setup radios
    ////////////////////////////////////////////////////////////////////
    UHD_MSG(status) << "Initialize Radio control..." << std::endl;
    this->setup_radio(mb_i, 0, DB_NAMES[0]);
    this->setup_radio(mb_i, 1, DB_NAMES[1]);

    ////////////////////////////////////////////////////////////////////
    // front panel gpio
    ////////////////////////////////////////////////////////////////////
    mb.fp_gpio = gpio_core_200::make(mb.radio_perifs[0].ctrl, TOREG(SR_FP_GPIO), RB32_FP_GPIO);
    const std::vector<std::string> GPIO_ATTRS = boost::assign::list_of("CTRL")("DDR")("OUT")("ATR_0X")("ATR_RX")("ATR_TX")("ATR_XX");
    BOOST_FOREACH(const std::string &attr, GPIO_ATTRS)
    {
        _tree->create<boost::uint64_t>(mb_path / "gpio" / "FP0" / attr)
            .set(0)
            .subscribe(boost::bind(&x300_impl::set_fp_gpio, this, mb_path, mb.fp_gpio, attr, _1));
    }
    _tree->create<boost::uint64_t>(mb_path / "gpio" / "FP0" / "READBACK")
        .publish(boost::bind(&x300_impl::get_fp_gpio, this, mb.fp_gpio, "READBACK"));

    ////////////////////////////////////////////////////////////////////
    // register the time keepers - only one can be the highlander
    ////////////////////////////////////////////////////////////////////
    _tree->create<time_spec_t>(mb_path / "time" / "now")
        .publish(boost::bind(&time_core_3000::get_time_now, mb.radio_perifs[0].time64))
        .subscribe(boost::bind(&time_core_3000::set_time_now, mb.radio_perifs[0].time64, _1))
        .subscribe(boost::bind(&time_core_3000::set_time_now, mb.radio_perifs[1].time64, _1));
    _tree->create<time_spec_t>(mb_path / "time" / "pps")
        .publish(boost::bind(&time_core_3000::get_time_last_pps, mb.radio_perifs[0].time64))
        .subscribe(boost::bind(&time_core_3000::set_time_next_pps, mb.radio_perifs[0].time64, _1))
        .subscribe(boost::bind(&time_core_3000::set_time_next_pps, mb.radio_perifs[1].time64, _1));

    ////////////////////////////////////////////////////////////////////
    // setup time sources and properties
    ////////////////////////////////////////////////////////////////////
    _tree->create<std::string>(mb_path / "time_source" / "value")
        .subscribe(boost::bind(&x300_impl::update_time_source, this, boost::ref(mb), _1));
    static const std::vector<std::string> time_sources = boost::assign::list_of("internal")("external")("gpsdo");
    _tree->create<std::vector<std::string> >(mb_path / "time_source" / "options").set(time_sources);

    //setup the time output, default to ON
    _tree->create<bool>(mb_path / "time_source" / "output")
        .subscribe(boost::bind(&x300_impl::set_time_source_out, this, boost::ref(mb), _1))
        .set(true);

    ////////////////////////////////////////////////////////////////////
    // setup clock sources and properties
    ////////////////////////////////////////////////////////////////////
    _tree->create<std::string>(mb_path / "clock_source" / "value")
        .subscribe(boost::bind(&x300_impl::update_clock_source, this, boost::ref(mb), _1));

    static const std::vector<std::string> clock_sources = boost::assign::list_of("internal")("external")("gpsdo");
    _tree->create<std::vector<std::string> >(mb_path / "clock_source" / "options").set(clock_sources);

    //setup external reference options. default to 10 MHz input reference
    _tree->create<std::string>(mb_path / "clock_source" / "external");
    static const std::vector<double> external_freqs = boost::assign::list_of(10e6)(30.72e6)(200e6);
    _tree->create<std::vector<double> >(mb_path / "clock_source" / "external" / "options")
        .set(external_freqs);
    _tree->create<double>(mb_path / "clock_source" / "external" / "value")
        .set(mb.clock->get_sysref_clock_rate());
    // FIXME the external clock source settings need to be more robust

    //setup the clock output, default to ON
    _tree->create<bool>(mb_path / "clock_source" / "output")
        .subscribe(boost::bind(&x300_clock_ctrl::set_ref_out, mb.clock, _1));


    ////////////////////////////////////////////////////////////////////
    // create frontend mapping
    ////////////////////////////////////////////////////////////////////
    _tree->create<subdev_spec_t>(mb_path / "rx_subdev_spec")
        .subscribe(boost::bind(&x300_impl::update_rx_subdev_spec, this, mb_i, _1));
    _tree->create<subdev_spec_t>(mb_path / "tx_subdev_spec")
        .subscribe(boost::bind(&x300_impl::update_tx_subdev_spec, this, mb_i, _1));

    ////////////////////////////////////////////////////////////////////
    // and do the misc mboard sensors
    ////////////////////////////////////////////////////////////////////
    _tree->create<sensor_value_t>(mb_path / "sensors" / "ref_locked")
        .publish(boost::bind(&x300_impl::get_ref_locked, this, mb.zpu_ctrl));

    ////////////////////////////////////////////////////////////////////
    // create clock properties
    ////////////////////////////////////////////////////////////////////
    _tree->access<double>(mb_path / "tick_rate")
        .subscribe(boost::bind(&x300_impl::set_tick_rate, this, boost::ref(mb), _1))
        .subscribe(boost::bind(&x300_impl::update_tick_rate, this, boost::ref(mb), _1))
        .set(mb.clock->get_master_clock_rate());

    ////////////////////////////////////////////////////////////////////
    // do some post-init tasks
    ////////////////////////////////////////////////////////////////////
    subdev_spec_t rx_fe_spec, tx_fe_spec;
    rx_fe_spec.push_back(subdev_spec_pair_t("A",
                _tree->list(mb_path / "dboards" / "A" / "rx_frontends").at(0)));
    rx_fe_spec.push_back(subdev_spec_pair_t("B",
                _tree->list(mb_path / "dboards" / "B" / "rx_frontends").at(0)));
    tx_fe_spec.push_back(subdev_spec_pair_t("A",
                _tree->list(mb_path / "dboards" / "A" / "tx_frontends").at(0)));
    tx_fe_spec.push_back(subdev_spec_pair_t("B",
                _tree->list(mb_path / "dboards" / "B" / "tx_frontends").at(0)));

    _tree->access<subdev_spec_t>(mb_path / "rx_subdev_spec").set(rx_fe_spec);
    _tree->access<subdev_spec_t>(mb_path / "tx_subdev_spec").set(tx_fe_spec);

    //GPS installed: use external ref, time, and init time spec
    if (mb.gps and mb.gps->gps_detected())
    {
        UHD_MSG(status) << "Setting references to the internal GPSDO" << std::endl;
        _tree->access<std::string>(mb_path / "time_source" / "value").set("gpsdo");
        _tree->access<std::string>(mb_path / "clock_source" / "value").set("gpsdo");
        UHD_MSG(status) << "Initializing time to the internal GPSDO" << std::endl;
        const time_t tp = time_t(mb.gps->get_sensor("gps_time").to_int()+1);
        _tree->access<time_spec_t>(mb_path / "time" / "pps").set(time_spec_t(tp));
    }
    else
    {
        _tree->access<std::string>(mb_path / "time_source" / "value").set("external");
        _tree->access<std::string>(mb_path / "clock_source" / "value").set("external");
        boost::this_thread::sleep(boost::posix_time::milliseconds(100));
        if (this->get_ref_locked(mb.zpu_ctrl).to_bool())
        {
            UHD_MSG(status) << "Setting references to external sources" << std::endl;
        }
        else
        {
            UHD_MSG(status) << "Setting references to internal sources" << std::endl;
            _tree->access<std::string>(mb_path / "time_source" / "value").set("internal");
            _tree->access<std::string>(mb_path / "clock_source" / "value").set("internal");
        }
    }
}

x300_impl::~x300_impl(void)
{
    try
    {
        BOOST_FOREACH(mboard_members_t &mb, _mb)
        {
            mb.radio_perifs[0].ctrl->poke32(TOREG(SR_MISC_OUTS), (1 << 2)); //disable/reset ADC/DAC
            mb.radio_perifs[1].ctrl->poke32(TOREG(SR_MISC_OUTS), (1 << 2)); //disable/reset ADC/DAC

            //kill the claimer task and unclaim the device
            mb.claimer_task.reset();
            mb.zpu_ctrl->poke32(SR_ADDR(X300_FW_SHMEM_BASE, X300_FW_SHMEM_CLAIM_TIME), 0);
            mb.zpu_ctrl->poke32(SR_ADDR(X300_FW_SHMEM_BASE, X300_FW_SHMEM_CLAIM_SRC), 0);
        }
    }
    catch(...)
    {
        UHD_SAFE_CALL(throw;)
    }
}

static void check_adc(wb_iface::sptr iface, const boost::uint32_t val)
{
    boost::uint32_t adc_rb = iface->peek32(RB32_RX);
    adc_rb ^= 0xfffc0000; //adapt for I inversion in FPGA
    //UHD_MSG(status) << "adc_rb " << std::hex << adc_rb << "  val " << std::hex << val << std::endl;
    UHD_ASSERT_THROW(adc_rb == val);
}

void x300_impl::setup_radio(const size_t mb_i, const size_t i, const std::string &db_name)
{
    const fs_path mb_path = "/mboards/"+boost::lexical_cast<std::string>(mb_i);
    mboard_members_t &mb = _mb[mb_i];
    radio_perifs_t &perif = mb.radio_perifs[i];
    const size_t dspno = i;

    ////////////////////////////////////////////////////////////////////
    // radio control
    ////////////////////////////////////////////////////////////////////
    uint8_t dest = (i == 0)? X300_XB_DST_R0 : X300_XB_DST_R1;
    boost::uint32_t ctrl_sid;
    both_xports_t xport = this->make_transport(mb_i, dest, X300_RADIO_DEST_PREFIX_CTRL, device_addr_t(), ctrl_sid);
    perif.ctrl = radio_ctrl_core_3000::make(mb.if_pkt_is_big_endian, xport.recv, xport.send, ctrl_sid, db_name);
    perif.ctrl->poke32(TOREG(SR_MISC_OUTS), (1 << 2)); //reset adc + dac
    perif.ctrl->poke32(TOREG(SR_MISC_OUTS),  (1 << 1) | (1 << 0)); //out of reset + dac enable

    this->register_loopback_self_test(perif.ctrl);

    perif.spi = spi_core_3000::make(perif.ctrl, TOREG(SR_SPI), RB32_SPI);
    perif.adc = x300_adc_ctrl::make(perif.spi, DB_ADC_SEN);
    perif.dac = x300_dac_ctrl::make(perif.spi, DB_DAC_SEN, mb.clock->get_master_clock_rate());
    perif.leds = gpio_core_200_32wo::make(perif.ctrl, TOREG(SR_LEDS));

    _tree->access<time_spec_t>(mb_path / "time" / "cmd")
        .subscribe(boost::bind(&radio_ctrl_core_3000::set_time, perif.ctrl, _1));
    _tree->access<double>(mb_path / "tick_rate")
        .subscribe(boost::bind(&radio_ctrl_core_3000::set_tick_rate, perif.ctrl, _1));

    ////////////////////////////////////////////////////////////////
    // ADC self test
    ////////////////////////////////////////////////////////////////
    perif.adc->set_test_word("ones", "ones"); check_adc(perif.ctrl, 0xfffcfffc);
    perif.adc->set_test_word("zeros", "zeros"); check_adc(perif.ctrl, 0x00000000);
    perif.adc->set_test_word("ones", "zeros"); check_adc(perif.ctrl, 0xfffc0000);
    perif.adc->set_test_word("zeros", "ones"); check_adc(perif.ctrl, 0x0000fffc);
    for (size_t k = 0; k < 14; k++)
    {
        perif.adc->set_test_word("zeros", "custom", 1 << k);
        check_adc(perif.ctrl, 1 << (k+2));
    }
    for (size_t k = 0; k < 14; k++)
    {
        perif.adc->set_test_word("custom", "zeros", 1 << k);
        check_adc(perif.ctrl, 1 << (k+18));
    }
    perif.adc->set_test_word("normal", "normal");

    ////////////////////////////////////////////////////////////////
    // Sync DAC's for MIMO
    ////////////////////////////////////////////////////////////////
    UHD_MSG(status) << "Sync DAC's." << std::endl;
    perif.dac->arm_dac_sync();               // Put DAC into data Sync mode
    perif.ctrl->poke32(TOREG(SR_DACSYNC), 0x1);  // Arm FRAMEP/N sync pulse


    ////////////////////////////////////////////////////////////////
    // create codec control objects
    ////////////////////////////////////////////////////////////////
    _tree->create<int>(mb_path / "rx_codecs" / db_name / "gains"); //phony property so this dir exists
    _tree->create<int>(mb_path / "tx_codecs" / db_name / "gains"); //phony property so this dir exists
    _tree->create<std::string>(mb_path / "rx_codecs" / db_name / "name").set("ads62p48");
    _tree->create<std::string>(mb_path / "tx_codecs" / db_name / "name").set("ad9146");

    _tree->create<meta_range_t>(mb_path / "rx_codecs" / db_name / "gains" / "digital" / "range").set(meta_range_t(0, 6.0, 0.5));
    _tree->create<double>(mb_path / "rx_codecs" / db_name / "gains" / "digital" / "value")
        .subscribe(boost::bind(&x300_adc_ctrl::set_gain, perif.adc, _1)).set(0);

    ////////////////////////////////////////////////////////////////////
    // front end corrections
    ////////////////////////////////////////////////////////////////////
    perif.rx_fe = rx_frontend_core_200::make(perif.ctrl, TOREG(SR_RX_FRONT));
    const fs_path rx_fe_path = mb_path / "rx_frontends" / db_name;
    _tree->create<std::complex<double> >(rx_fe_path / "dc_offset" / "value")
        .coerce(boost::bind(&rx_frontend_core_200::set_dc_offset, perif.rx_fe, _1))
        .set(std::complex<double>(0.0, 0.0));
    _tree->create<bool>(rx_fe_path / "dc_offset" / "enable")
        .subscribe(boost::bind(&rx_frontend_core_200::set_dc_offset_auto, perif.rx_fe, _1))
        .set(true);
    _tree->create<std::complex<double> >(rx_fe_path / "iq_balance" / "value")
        .subscribe(boost::bind(&rx_frontend_core_200::set_iq_balance, perif.rx_fe, _1))
        .set(std::complex<double>(0.0, 0.0));

    perif.tx_fe = tx_frontend_core_200::make(perif.ctrl, TOREG(SR_TX_FRONT));
    const fs_path tx_fe_path = mb_path / "tx_frontends" / db_name;
    _tree->create<std::complex<double> >(tx_fe_path / "dc_offset" / "value")
        .coerce(boost::bind(&tx_frontend_core_200::set_dc_offset, perif.tx_fe, _1))
        .set(std::complex<double>(0.0, 0.0));
    _tree->create<std::complex<double> >(tx_fe_path / "iq_balance" / "value")
        .subscribe(boost::bind(&tx_frontend_core_200::set_iq_balance, perif.tx_fe, _1))
        .set(std::complex<double>(0.0, 0.0));



    ////////////////////////////////////////////////////////////////////
    // create rx dsp control objects
    ////////////////////////////////////////////////////////////////////
    perif.framer = rx_vita_core_3000::make(perif.ctrl, TOREG(SR_RX_CTRL));
    perif.ddc = rx_dsp_core_3000::make(perif.ctrl, TOREG(SR_RX_DSP));
    perif.ddc->set_link_rate(10e9/8); //whatever
    _tree->access<double>(mb_path / "tick_rate")
        .subscribe(boost::bind(&rx_vita_core_3000::set_tick_rate, perif.framer, _1))
        .subscribe(boost::bind(&rx_dsp_core_3000::set_tick_rate, perif.ddc, _1));
    const fs_path rx_dsp_path = mb_path / "rx_dsps" / str(boost::format("%u") % dspno);
    _tree->create<meta_range_t>(rx_dsp_path / "rate" / "range")
        .publish(boost::bind(&rx_dsp_core_3000::get_host_rates, perif.ddc));
    _tree->create<double>(rx_dsp_path / "rate" / "value")
        .coerce(boost::bind(&rx_dsp_core_3000::set_host_rate, perif.ddc, _1))
        .subscribe(boost::bind(&x300_impl::update_rx_samp_rate, this, boost::ref(mb), dspno, _1))
        .set(1e6);
    _tree->create<double>(rx_dsp_path / "freq" / "value")
        .coerce(boost::bind(&rx_dsp_core_3000::set_freq, perif.ddc, _1))
        .set(0.0);
    _tree->create<meta_range_t>(rx_dsp_path / "freq" / "range")
        .publish(boost::bind(&rx_dsp_core_3000::get_freq_range, perif.ddc));
    _tree->create<stream_cmd_t>(rx_dsp_path / "stream_cmd")
        .subscribe(boost::bind(&rx_vita_core_3000::issue_stream_command, perif.framer, _1));

    ////////////////////////////////////////////////////////////////////
    // create tx dsp control objects
    ////////////////////////////////////////////////////////////////////
    perif.deframer = tx_vita_core_3000::make(perif.ctrl, TOREG(SR_TX_CTRL));
    perif.duc = tx_dsp_core_3000::make(perif.ctrl, TOREG(SR_TX_DSP));
    perif.duc->set_link_rate(10e9/8); //whatever
    _tree->access<double>(mb_path / "tick_rate")
        .subscribe(boost::bind(&tx_vita_core_3000::set_tick_rate, perif.deframer, _1))
        .subscribe(boost::bind(&tx_dsp_core_3000::set_tick_rate, perif.duc, _1));
    const fs_path tx_dsp_path = mb_path / "tx_dsps" / str(boost::format("%u") % dspno);
    _tree->create<meta_range_t>(tx_dsp_path / "rate" / "range")
        .publish(boost::bind(&tx_dsp_core_3000::get_host_rates, perif.duc));
    _tree->create<double>(tx_dsp_path / "rate" / "value")
        .coerce(boost::bind(&tx_dsp_core_3000::set_host_rate, perif.duc, _1))
        .subscribe(boost::bind(&x300_impl::update_tx_samp_rate, this, boost::ref(mb), dspno, _1))
        .set(1e6);
    _tree->create<double>(tx_dsp_path / "freq" / "value")
        .coerce(boost::bind(&tx_dsp_core_3000::set_freq, perif.duc, _1))
        .set(0.0);
    _tree->create<meta_range_t>(tx_dsp_path / "freq" / "range")
        .publish(boost::bind(&tx_dsp_core_3000::get_freq_range, perif.duc));

    ////////////////////////////////////////////////////////////////////
    // create time control objects
    ////////////////////////////////////////////////////////////////////
    time_core_3000::readback_bases_type time64_rb_bases;
    time64_rb_bases.rb_now = RB64_TIME_NOW;
    time64_rb_bases.rb_pps = RB64_TIME_PPS;
    perif.time64 = time_core_3000::make(perif.ctrl, TOREG(SR_TIME), time64_rb_bases);

    ////////////////////////////////////////////////////////////////////
    // create RF frontend interfacing
    ////////////////////////////////////////////////////////////////////
    const size_t j = (db_name == "B")? 0x2 : 0x0;
    _tree->create<dboard_eeprom_t>(mb_path / "dboards" / db_name / "rx_eeprom")
        .set(mb.db_eeproms[X300_DB0_RX_EEPROM | j])
        .subscribe(boost::bind(&x300_impl::set_db_eeprom, this, mb.zpu_i2c, (0x50 | X300_DB0_RX_EEPROM | j), _1));
    _tree->create<dboard_eeprom_t>(mb_path / "dboards" / db_name / "tx_eeprom")
        .set(mb.db_eeproms[X300_DB0_TX_EEPROM | j])
        .subscribe(boost::bind(&x300_impl::set_db_eeprom, this, mb.zpu_i2c, (0x50 | X300_DB0_TX_EEPROM | j), _1));
    _tree->create<dboard_eeprom_t>(mb_path / "dboards" / db_name / "gdb_eeprom")
        .set(mb.db_eeproms[X300_DB0_GDB_EEPROM | j])
        .subscribe(boost::bind(&x300_impl::set_db_eeprom, this, mb.zpu_i2c, (0x50 | X300_DB0_GDB_EEPROM | j), _1));

    //create a new dboard interface
    x300_dboard_iface_config_t db_config;
    db_config.gpio = gpio_core_200::make(perif.ctrl, TOREG(SR_GPIO), RB32_GPIO);
    db_config.spi = perif.spi;
    db_config.rx_spi_slaveno = DB_RX_SEN;
    db_config.tx_spi_slaveno = DB_TX_SEN;
    db_config.i2c = mb.zpu_i2c;
    db_config.clock = mb.clock;
    db_config.which_rx_clk = (db_name == "A")? X300_CLOCK_WHICH_DB0_RX : X300_CLOCK_WHICH_DB1_RX;
    db_config.which_tx_clk = (db_name == "A")? X300_CLOCK_WHICH_DB0_TX : X300_CLOCK_WHICH_DB1_TX;
    _dboard_ifaces[db_name] = x300_make_dboard_iface(db_config);

    //create a new dboard manager
    _tree->create<dboard_iface::sptr>(mb_path / "dboards" / db_name / "iface").set(_dboard_ifaces[db_name]);
    _dboard_managers[db_name] = dboard_manager::make(
        mb.db_eeproms[X300_DB0_RX_EEPROM | j].id,
        mb.db_eeproms[X300_DB0_TX_EEPROM | j].id,
        mb.db_eeproms[X300_DB0_GDB_EEPROM | j].id,
        _dboard_ifaces[db_name],
        _tree->subtree(mb_path / "dboards" / db_name)
    );

    //now that dboard is created -- register into rx antenna event
    const std::string fe_name = _tree->list(mb_path / "dboards" / db_name / "rx_frontends").front();
    _tree->access<std::string>(mb_path / "dboards" / db_name / "rx_frontends" / fe_name / "antenna" / "value")
        .subscribe(boost::bind(&x300_impl::update_atr_leds, this, mb.radio_perifs[i].leds, _1));
    this->update_atr_leds(mb.radio_perifs[i].leds, ""); //init anyway, even if never called

    //bind frontend corrections to the dboard freq props
    const fs_path db_rx_fe_path = mb_path / "dboards" / db_name / "rx_frontends";
    BOOST_FOREACH(const std::string &name, _tree->list(db_rx_fe_path))
    {
        _tree->access<double>(db_rx_fe_path / name / "freq" / "value")
            .subscribe(boost::bind(&x300_impl::set_rx_fe_corrections, this, mb_path, db_name, _1));
    }
}

void x300_impl::set_rx_fe_corrections(const uhd::fs_path &mb_path, const std::string &fe_name, const double lo_freq)
{
    apply_rx_fe_corrections(this->get_tree()->subtree(mb_path), fe_name, lo_freq);
}

boost::uint32_t get_pcie_dma_channel(boost::uint8_t destination, boost::uint8_t prefix)
{
    static const boost::uint32_t RADIO_GRP_SIZE = 3;
    static const boost::uint32_t RADIO0_GRP     = 0;
    static const boost::uint32_t RADIO1_GRP     = 1;

    boost::uint32_t radio_grp = (destination == X300_XB_DST_R0) ? RADIO0_GRP : RADIO1_GRP;
    return ((radio_grp * RADIO_GRP_SIZE) + prefix);
}


x300_impl::both_xports_t x300_impl::make_transport(
    const size_t mb_index,
    const uint8_t& destination,
    const uint8_t& prefix,
    const uhd::device_addr_t& args,
    boost::uint32_t& sid
)
{
    mboard_members_t &mb = _mb[mb_index];
    const std::string& addr = mb.addr;
    const std::string& xport_path = mb.xport_path;
    both_xports_t xports;

    sid_config_t config;
    config.router_addr_there    = X300_DEVICE_THERE;
    config.dst_prefix           = prefix;
    config.router_dst_there     = destination;
    config.router_dst_here      = mb.router_dst_here;
    sid = this->allocate_sid(mb, config);

    static const uhd::device_addr_t DEFAULT_XPORT_ARGS;

    const uhd::device_addr_t& xport_args =
        (prefix != X300_RADIO_DEST_PREFIX_CTRL) ? args : DEFAULT_XPORT_ARGS;

    zero_copy_xport_params default_buff_args;
    if (xport_path == "nirio") {
        default_buff_args.send_frame_size =
            (prefix == X300_RADIO_DEST_PREFIX_TX) ? X300_PCIE_DATA_FRAME_SIZE : X300_PCIE_MSG_FRAME_SIZE;
        default_buff_args.recv_frame_size =
            (prefix == X300_RADIO_DEST_PREFIX_RX) ? X300_PCIE_DATA_FRAME_SIZE : X300_PCIE_MSG_FRAME_SIZE;
        default_buff_args.num_send_frames =
            (prefix == X300_RADIO_DEST_PREFIX_TX) ? X300_PCIE_DATA_NUM_FRAMES : X300_PCIE_MSG_NUM_FRAMES;
        default_buff_args.num_recv_frames =
            (prefix == X300_RADIO_DEST_PREFIX_RX) ? X300_PCIE_DATA_NUM_FRAMES : X300_PCIE_MSG_NUM_FRAMES;

        xports.recv = nirio_zero_copy::make(
            mb.rio_fpga_interface, get_pcie_dma_channel(destination, prefix), default_buff_args, xport_args);
        xports.send = xports.recv;

        //For the nirio transport, buffer size is depends on the frame size and num frames
        xports.recv_buff_size = xports.recv->get_num_recv_frames() * xports.recv->get_recv_frame_size();
        xports.send_buff_size = xports.send->get_num_send_frames() * xports.send->get_send_frame_size();
    } else {

        default_buff_args.send_frame_size =
            (prefix == X300_RADIO_DEST_PREFIX_TX) ? X300_ETH_DATA_FRAME_SIZE : X300_ETH_MSG_FRAME_SIZE;
        default_buff_args.recv_frame_size =
            (prefix == X300_RADIO_DEST_PREFIX_RX) ? X300_ETH_DATA_FRAME_SIZE : X300_ETH_MSG_FRAME_SIZE;
        default_buff_args.num_send_frames =
            (prefix == X300_RADIO_DEST_PREFIX_TX) ? X300_ETH_DATA_NUM_FRAMES : X300_ETH_MSG_NUM_FRAMES;
        default_buff_args.num_recv_frames =
            (prefix == X300_RADIO_DEST_PREFIX_RX) ? X300_ETH_DATA_NUM_FRAMES : X300_ETH_MSG_NUM_FRAMES;

        //make a new transport - fpga has no idea how to talk to use on this yet
        udp_zero_copy::buff_params buff_params;
        xports.recv = udp_zero_copy::make(addr, BOOST_STRINGIZE(X300_VITA_UDP_PORT), default_buff_args, buff_params, xport_args);
        xports.send = xports.recv;

        //For the UDP transport the buffer size if the size of the socket buffer in the kernel
        xports.recv_buff_size = buff_params.recv_buff_size;
        xports.send_buff_size = buff_params.send_buff_size;
    }

    //always program the framer if this is a socket, even its caching was used
    if (xport_path != "nirio")
    {
        //clear the ethernet dispatcher's udp port
        //NOT clearing this, the dispatcher is now intelligent
        //_zpu_ctrl->poke32(SR_ADDR(SET0_BASE, (ZPU_SR_ETHINT0+8+3)), 0);

        //send a mini packet with SID into the ZPU
        //ZPU will reprogram the ethernet framer
        UHD_LOG << "programming packet for new xport on "
            << addr << std::hex << "sid 0x" << sid << std::dec << std::endl;
        //YES, get a __send__ buffer from the __recv__ socket
        //-- this is the only way to program the framer for recv:
        managed_send_buffer::sptr buff = xports.recv->get_send_buff();
        buff->cast<boost::uint32_t *>()[0] = 0; //eth dispatch looks for != 0
        buff->cast<boost::uint32_t *>()[1] = uhd::htonx(sid);
        buff->commit(8);
        buff.reset();

        //reprogram the ethernet dispatcher's udp port (should be safe to always set)
        UHD_LOG << "reprogram the ethernet dispatcher's udp port" << std::endl;
        mb.zpu_ctrl->poke32(SR_ADDR(SET0_BASE, (ZPU_SR_ETHINT0+8+3)), X300_VITA_UDP_PORT);
        mb.zpu_ctrl->poke32(SR_ADDR(SET0_BASE, (ZPU_SR_ETHINT1+8+3)), X300_VITA_UDP_PORT);

        //Do a peek to an arbitrary address to guarantee that the
        //ethernet framer has been programmed before we return.
        mb.zpu_ctrl->peek32(0);
    }
    return xports;
}


boost::uint32_t x300_impl::allocate_sid(mboard_members_t &mb, const sid_config_t &config)
{
    const std::string &xport_path = mb.xport_path;
    const boost::uint32_t stream = (config.dst_prefix | (config.router_dst_there << 2)) & 0xff;

    const boost::uint32_t sid = 0
        | (X300_DEVICE_HERE << 24)
        | (_sid_framer << 16)
        | (config.router_addr_there << 8)
        | (stream << 0)
    ;
    UHD_LOG << std::hex
        << " sid 0x" << sid
        << " framer 0x" << _sid_framer
        << " stream 0x" << stream
        << " router_dst_there 0x" << int(config.router_dst_there)
        << " router_addr_there 0x" << int(config.router_addr_there)
        << std::dec << std::endl;

    // Program the X300 to recognise it's own local address.
    mb.zpu_ctrl->poke32(SR_ADDR(SET0_BASE, ZPU_SR_XB_LOCAL), config.router_addr_there);
    // Program CAM entry for outgoing packets matching a X300 resource (for example a Radio)
    // This type of packet does matches the XB_LOCAL address and is looked up in the upper half of the CAM
    mb.zpu_ctrl->poke32(SR_ADDR(SETXB_BASE, 256 + (stream)), config.router_dst_there);
    // Program CAM entry for returning packets to us (for example GR host via Eth0)
    // This type of packet does not match the XB_LOCAL address and is looked up in the lower half of the CAM
    mb.zpu_ctrl->poke32(SR_ADDR(SETXB_BASE, 0 + (X300_DEVICE_HERE)), config.router_dst_here);

    if (xport_path == "nirio") {
        uint32_t router_config_word = ((_sid_framer & 0xff) << 16) |                                    //Return SID
                                      get_pcie_dma_channel(config.router_dst_there, config.dst_prefix); //Dest
        mb.rio_fpga_interface->get_kernel_proxy().poke(PCIE_ROUTER_REG(0), router_config_word);
    }

    UHD_LOG << std::hex
        << "done router config for sid 0x" << sid
        << std::dec << std::endl;

    //increment for next setup
    _sid_framer++;

    return sid;
}

void x300_impl::update_atr_leds(gpio_core_200_32wo::sptr leds, const std::string &rx_ant)
{
    const bool is_txrx = (rx_ant == "TX/RX");
    const int rx_led = (1 << 2);
    const int txrx_led = (1 << 1);
    const int tx_led = (1 << 0);
    leds->set_atr_reg(dboard_iface::ATR_REG_IDLE, 0);
    leds->set_atr_reg(dboard_iface::ATR_REG_RX_ONLY, is_txrx? txrx_led : rx_led);
    leds->set_atr_reg(dboard_iface::ATR_REG_TX_ONLY, tx_led);
    leds->set_atr_reg(dboard_iface::ATR_REG_FULL_DUPLEX, rx_led | tx_led);
}

void x300_impl::set_tick_rate(mboard_members_t &mb, const double rate)
{
    BOOST_FOREACH(radio_perifs_t &perif, mb.radio_perifs)
        perif.time64->set_tick_rate(rate);
}

void x300_impl::register_loopback_self_test(wb_iface::sptr iface)
{
    bool test_fail = false;
    UHD_MSG(status) << "Performing register loopback test... " << std::flush;
    size_t hash = time(NULL);
    for (size_t i = 0; i < 100; i++)
    {
        boost::hash_combine(hash, i);
        iface->poke32(TOREG(SR_TEST), boost::uint32_t(hash));
        test_fail = iface->peek32(RB32_TEST) != boost::uint32_t(hash);
        if (test_fail) break; //exit loop on any failure
    }
    UHD_MSG(status) << ((test_fail)? " fail" : "pass") << std::endl;
}

void x300_impl::set_time_source_out(mboard_members_t &mb, const bool enb)
{
    mb.clock_control_regs__pps_out_enb = enb? 1 : 0;
    this->update_clock_control(mb);
}

void x300_impl::update_clock_control(mboard_members_t &mb)
{
    const size_t reg = mb.clock_control_regs__clock_source
        | (mb.clock_control_regs__pps_select << 2)
        | (mb.clock_control_regs__pps_out_enb << 3)
        | (mb.clock_control_regs__tcxo_enb << 4)
        | (mb.clock_control_regs__gpsdo_pwr << 5)
    ;
    mb.zpu_ctrl->poke32(SR_ADDR(SET0_BASE, ZPU_SR_CLOCK_CTRL), reg);
}

void x300_impl::update_clock_source(mboard_members_t &mb, const std::string &source)
{
    mb.clock_control_regs__clock_source = 0;
    if (source == "internal") {
        mb.clock_control_regs__clock_source = 0x2;

        mb.clock_control_regs__tcxo_enb = (source == "internal")? 1 : 0;
    } else if (source == "external") {
        mb.clock_control_regs__clock_source = 0x0;
    } else if (source == "gpsdo") {
        mb.clock_control_regs__clock_source = 0x3;
    } else {
        throw uhd::key_error("update_clock_source: unknown source: " + source);
    }

    this->update_clock_control(mb);
}

void x300_impl::update_time_source(mboard_members_t &mb, const std::string &source)
{
    if (source == "internal") {
        // no action needed
    } else if (source == "external") {
        mb.clock_control_regs__pps_select = (source == "external")? 1 : 0;
    } else if (source == "gpsdo") {
        // no action needed
    } else {
        throw uhd::key_error("update_time_source: unknown source: " + source);
    }

    this->update_clock_control(mb);
}

sensor_value_t x300_impl::get_ref_locked(wb_iface::sptr ctrl)
{
    const bool lock = (ctrl->peek32(SR_ADDR(SET0_BASE, ZPU_RB_CLK_STATUS)) & (1 << 2)) != 0;
    return sensor_value_t("Ref", lock, "locked", "unlocked");
}

void x300_impl::set_db_eeprom(i2c_iface::sptr i2c, const size_t addr, const uhd::usrp::dboard_eeprom_t &db_eeprom)
{
    db_eeprom.store(*i2c, addr);
}

void x300_impl::set_mb_eeprom(i2c_iface::sptr i2c, const mboard_eeprom_t &mb_eeprom)
{
    i2c_iface::sptr eeprom16 = i2c->eeprom16();
    mb_eeprom.commit(*eeprom16, "X300");
}

boost::uint64_t x300_impl::get_fp_gpio(gpio_core_200::sptr gpio, const std::string &)
{
    return boost::uint64_t(gpio->read_gpio(dboard_iface::UNIT_RX));
}

template <typename T>
static T shadow_it(const T &shadow, const T &value, const T &mask)
{
    return (shadow & ~mask) | (value & mask);
}

void x300_impl::set_fp_gpio(const uhd::fs_path &mb_path, gpio_core_200::sptr gpio, const std::string &attr, const boost::uint64_t setting)
{
    const boost::uint32_t value = boost::uint32_t(setting >> 0);
    const boost::uint32_t mask = boost::uint32_t(setting >> 32);
    const boost::uint32_t shadow = boost::uint32_t(_tree->access<boost::uint64_t>(mb_path / "gpio" / "FP0" / attr).get());
    const boost::uint32_t new_value = shadow_it(shadow, value, mask);
    if (attr == "CTRL") return gpio->set_pin_ctrl(dboard_iface::UNIT_RX, new_value);
    if (attr == "DDR") return gpio->set_gpio_ddr(dboard_iface::UNIT_RX, new_value);
    if (attr == "OUT") return gpio->set_gpio_out(dboard_iface::UNIT_RX, new_value);
    if (attr == "ATR_0X") return gpio->set_atr_reg(dboard_iface::UNIT_RX, dboard_iface::ATR_REG_IDLE, new_value);
    if (attr == "ATR_RX") return gpio->set_atr_reg(dboard_iface::UNIT_RX, dboard_iface::ATR_REG_RX_ONLY, new_value);
    if (attr == "ATR_TX") return gpio->set_atr_reg(dboard_iface::UNIT_RX, dboard_iface::ATR_REG_TX_ONLY, new_value);
    if (attr == "ATR_XX") return gpio->set_atr_reg(dboard_iface::UNIT_RX, dboard_iface::ATR_REG_FULL_DUPLEX, new_value);
}

/***********************************************************************
 * claimer logic
 **********************************************************************/

void x300_impl::claimer_loop(wb_iface::sptr iface)
{
    iface->poke32(SR_ADDR(X300_FW_SHMEM_BASE, X300_FW_SHMEM_CLAIM_TIME), time(NULL));
    iface->poke32(SR_ADDR(X300_FW_SHMEM_BASE, X300_FW_SHMEM_CLAIM_SRC), get_process_hash());
    boost::this_thread::sleep(boost::posix_time::milliseconds(1500)); //1.5 seconds
}

bool x300_impl::is_claimed(wb_iface::sptr iface)
{
    //If timed out then device is definitely unclaimed
    if (iface->peek32(SR_ADDR(X300_FW_SHMEM_BASE, X300_FW_SHMEM_CLAIM_STATUS)) == 0)
        return false;

    //otherwise check claim src to determine if another thread with the same src has claimed the device
    return iface->peek32(SR_ADDR(X300_FW_SHMEM_BASE, X300_FW_SHMEM_CLAIM_SRC)) != get_process_hash();
}

/***********************************************************************
 * MTU detection
 **********************************************************************/
x300_impl::mtu_result_t x300_impl::determine_mtu(const std::string &addr, const mtu_result_t &user_mtu)
{
    udp_simple::sptr udp = udp_simple::make_connected(addr, BOOST_STRINGIZE(X300_MTU_DETECT_UDP_PORT));

    std::vector<boost::uint8_t> buffer(std::max(user_mtu.recv_mtu, user_mtu.send_mtu));
    x300_mtu_t *request = reinterpret_cast<x300_mtu_t *>(&buffer.front());
    static const double echo_timeout = 0.020; //20 ms

    //test holler - check if its supported in this fw version
    request->flags = uhd::htonx<boost::uint32_t>(X300_MTU_DETECT_ECHO_REQUEST);
    request->size = uhd::htonx<boost::uint32_t>(sizeof(x300_mtu_t));
    udp->send(boost::asio::buffer(buffer, sizeof(x300_mtu_t)));
    udp->recv(boost::asio::buffer(buffer), echo_timeout);
    if (!(uhd::ntohx<boost::uint32_t>(request->flags) & X300_MTU_DETECT_ECHO_REPLY))
        throw uhd::not_implemented_error("Holler protocol not implemented");

    size_t min_recv_mtu = sizeof(x300_mtu_t);
    size_t max_recv_mtu = user_mtu.recv_mtu;
    size_t min_send_mtu = sizeof(x300_mtu_t);
    size_t max_send_mtu = user_mtu.send_mtu;

    UHD_MSG(status) << "Determining receive MTU ... ";
    while (min_recv_mtu < max_recv_mtu)
    {
       size_t test_mtu = (max_recv_mtu/2 + min_recv_mtu/2 + 3) & ~3;

       request->flags = uhd::htonx<boost::uint32_t>(X300_MTU_DETECT_ECHO_REQUEST);
       request->size = uhd::htonx<boost::uint32_t>(test_mtu);
       udp->send(boost::asio::buffer(buffer, sizeof(x300_mtu_t)));

       size_t len = udp->recv(boost::asio::buffer(buffer), echo_timeout);

       if (len >= test_mtu)
           min_recv_mtu = test_mtu;
       else
           max_recv_mtu = test_mtu - 4;

    }
    UHD_MSG(status) << min_recv_mtu << std::endl;

    UHD_MSG(status) << "Determining send MTU ... ";
    while (min_send_mtu < max_send_mtu)
    {
        size_t test_mtu = (max_send_mtu/2 + min_send_mtu/2 + 3) & ~3;

        request->flags = uhd::htonx<boost::uint32_t>(X300_MTU_DETECT_ECHO_REQUEST);
        request->size = uhd::htonx<boost::uint32_t>(sizeof(x300_mtu_t));
        udp->send(boost::asio::buffer(buffer, test_mtu));

        size_t len = udp->recv(boost::asio::buffer(buffer), echo_timeout);
        if (len >= sizeof(x300_mtu_t))
            len = uhd::ntohx<boost::uint32_t>(request->size);

        if (len >= test_mtu)
            min_send_mtu = test_mtu;
        else
            max_send_mtu = test_mtu - 4;
    }
    UHD_MSG(status) << min_send_mtu << std::endl;

    mtu_result_t mtu;
    mtu.recv_mtu = min_recv_mtu;
    mtu.send_mtu = min_send_mtu;
    return mtu;
}

/***********************************************************************
 * compat checks
 **********************************************************************/

void x300_impl::check_fw_compat(const fs_path &mb_path, wb_iface::sptr iface)
{
    boost::uint32_t compat_num = iface->peek32(SR_ADDR(X300_FW_SHMEM_BASE, X300_FW_SHMEM_COMPAT_NUM));
    boost::uint32_t compat_major = (compat_num >> 16);
    boost::uint32_t compat_minor = (compat_num & 0xffff);

    if (compat_major != X300_FW_COMPAT_MAJOR)
    {
        throw uhd::runtime_error(str(boost::format(
            "Expected firmware compatibility number 0x%x, but got 0x%x.%x:\n"
            "The firmware build is not compatible with the host code build.\n"
            "%s"
        ) % int(X300_FW_COMPAT_MAJOR) % compat_major % compat_minor
          % print_images_error()));
    }
    _tree->create<std::string>(mb_path / "fw_version").set(str(boost::format("%u.%u")
                % compat_major % compat_minor));
}

void x300_impl::check_fpga_compat(const fs_path &mb_path, wb_iface::sptr iface)
{
    boost::uint32_t compat_num = iface->peek32(SR_ADDR(SET0_BASE, ZPU_RB_COMPAT_NUM));
    boost::uint32_t compat_major = (compat_num >> 16);
    boost::uint32_t compat_minor = (compat_num & 0xffff);

    if (compat_major != X300_FPGA_COMPAT_MAJOR)
    {
        throw uhd::runtime_error(str(boost::format(
            "Expected FPGA compatibility number 0x%x, but got 0x%x.%x:\n"
            "The FPGA build is not compatible with the host code build.\n"
            "%s"
        ) % int(X300_FPGA_COMPAT_MAJOR) % compat_major % compat_minor
          % print_images_error()));
    }
    _tree->create<std::string>(mb_path / "fpga_version").set(str(boost::format("%u.%u")
                % compat_major % compat_minor));
}<|MERGE_RESOLUTION|>--- conflicted
+++ resolved
@@ -405,50 +405,50 @@
     UHD_MSG(status) << "Setup basic communication..." << std::endl;
     if (mb.xport_path == "nirio") {
         mb.zpu_ctrl = x300_make_ctrl_iface_pcie(mb.rio_fpga_interface->get_kernel_proxy());
-<<<<<<< HEAD
     } else {
         mb.zpu_ctrl = x300_make_ctrl_iface_enet(udp_simple::make_connected(mb.addr,
                     BOOST_STRINGIZE(X300_FW_COMMS_UDP_PORT)));
     }
-=======
-    else {
-        mb.zpu_ctrl = x300_make_ctrl_iface_enet(udp_simple::make_connected(mb.addr, BOOST_STRINGIZE(X300_FW_COMMS_UDP_PORT)));
->>>>>>> e43ada7f
-
-        mtu_result_t user_set;
-        user_set.recv_mtu = dev_addr.has_key("recv_frame_size") ? boost::lexical_cast<size_t>(dev_addr["recv_frame_size"]) : X300_ETH_DATA_FRAME_SIZE;
-        user_set.send_mtu = dev_addr.has_key("send_frame_size") ? boost::lexical_cast<size_t>(dev_addr["send_frame_size"]) : X300_ETH_DATA_FRAME_SIZE;
-
-        // Detect the MTU on the path to the USRP
-        mtu_result_t result;
-        try {
-            result = determine_mtu(mb.addr, user_set);
-        } catch(std::exception &e)
-        {
-            UHD_MSG(error) << e.what() << std::endl;
-        }
-
-        #if defined UHD_PLATFORM_LINUX
-          const std::string mtu_tool("ip link");
-        #elif defined UHD_PLATFORM_WIN32
-          const std::string mtu_tool("netsh");
-        #else
-          const std::string mtu_tool("ifconfig");
-        #endif
-
-        if(result.recv_mtu < user_set.recv_mtu)
-            UHD_MSG(warning) << boost::format("The receive path contains entities that do not support MTUs >= one recv frame's size (%lu).") % user_set.recv_mtu
-                             << std::endl
-                             << boost::format("Please verify your NIC's MTU setting using '%s' or set the recv_frame_size argument.") % mtu_tool
-                             << std::endl;
-
-        if(result.send_mtu < user_set.send_mtu)
-            UHD_MSG(warning) << boost::format("The send path contains entities that do not support MTUs >= one send frame's size (%lu).") % user_set.send_mtu
-                             << std::endl
-                             << boost::format("Please verify your NIC's MTU setting using '%s' or set the send_frame_size argument.") % mtu_tool
-                             << std::endl;
-    }
-
+
+    mtu_result_t user_set;
+    user_set.recv_mtu = dev_addr.has_key("recv_frame_size") \
+        ? boost::lexical_cast<size_t>(dev_addr["recv_frame_size"]) \
+        : X300_ETH_DATA_FRAME_SIZE;
+    user_set.send_mtu = dev_addr.has_key("send_frame_size") \
+        ? boost::lexical_cast<size_t>(dev_addr["send_frame_size"]) \
+        : X300_ETH_DATA_FRAME_SIZE;
+
+    // Detect the MTU on the path to the USRP
+    mtu_result_t result;
+    try {
+        result = determine_mtu(mb.addr, user_set);
+    } catch(std::exception &e) {
+        UHD_MSG(error) << e.what() << std::endl;
+    }
+
+    #if defined UHD_PLATFORM_LINUX
+        const std::string mtu_tool("ip link");
+    #elif defined UHD_PLATFORM_WIN32
+        const std::string mtu_tool("netsh");
+    #else
+        const std::string mtu_tool("ifconfig");
+    #endif
+
+    if(result.recv_mtu < user_set.recv_mtu) {
+        UHD_MSG(warning)
+            << boost::format("The receive path contains entities that do not support MTUs >= one recv frame's size (%lu).")
+            % user_set.recv_mtu << std::endl
+            << boost::format("Please verify your NIC's MTU setting using '%s' or set the recv_frame_size argument.")
+            % mtu_tool << std::endl;
+    }
+
+    if(result.send_mtu < user_set.send_mtu) {
+        UHD_MSG(warning)
+            << boost::format("The send path contains entities that do not support MTUs >= one send frame's size (%lu).")
+            % user_set.send_mtu << std::endl
+            << boost::format("Please verify your NIC's MTU setting using '%s' or set the send_frame_size argument.")
+            % mtu_tool << std::endl;
+    }
 
     mb.claimer_task = uhd::task::make(boost::bind(&x300_impl::claimer_loop, this, mb.zpu_ctrl));
 
@@ -578,7 +578,6 @@
         1 /*slaveno*/,
         hw_rev,
         dev_addr.cast<double>("master_clock_rate", X300_DEFAULT_TICK_RATE),
-<<<<<<< HEAD
         dev_addr.cast<double>("system_ref_rate", X300_DEFAULT_SYSREF_RATE));
 
     ////////////////////////////////////////////////////////////////////
@@ -591,15 +590,6 @@
 
     UHD_MSG(status) << "Radio 1x clock:" << (mb.clock->get_master_clock_rate()/1e6)
         << std::endl;
-=======
-        (rev.empty()? 0 : boost::lexical_cast<int>(rev)),
-        dev_addr.cast<double>("lmk_pll_ref", X300_DEFAULT_PLL2REF_FREQ));
-    _tree->create<double>(mb_path / "tick_rate")
-        .publish(boost::bind(&x300_clock_ctrl::get_master_clock_rate, mb.clock));
-
-    UHD_MSG(status) << "Radio 1x clock set to " << (mb.clock->get_master_clock_rate()/1e6) << std::dec << " MHz. Crystal is " <<
-      (mb.clock->get_crystal_clock_rate()/1e6) << std::dec << " MHz" << std::endl;
->>>>>>> e43ada7f
 
     ////////////////////////////////////////////////////////////////////
     // Create the GPSDO control
@@ -637,13 +627,10 @@
     ////////////////////////////////////////////////////////////////////
     //clear router?
     ////////////////////////////////////////////////////////////////////
-<<<<<<< HEAD
-    for (size_t i = 0; i < 512; i++) mb.zpu_ctrl->poke32(SR_ADDR(SETXB_BASE, i), 0);
-
-=======
-    for (size_t i = 0; i < 512; i++)
+    for (size_t i = 0; i < 512; i++) {
         mb.zpu_ctrl->poke32(SR_ADDR(SETXB_BASE, i), 0);
->>>>>>> e43ada7f
+    }
+
     ////////////////////////////////////////////////////////////////////
     // setup radios
     ////////////////////////////////////////////////////////////////////
