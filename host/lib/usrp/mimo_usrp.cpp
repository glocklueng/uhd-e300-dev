//
// Copyright 2010 Ettus Research LLC
//
// This program is free software: you can redistribute it and/or modify
// it under the terms of the GNU General Public License as published by
// the Free Software Foundation, either version 3 of the License, or
// (at your option) any later version.
//
// This program is distributed in the hope that it will be useful,
// but WITHOUT ANY WARRANTY; without even the implied warranty of
// MERCHANTABILITY or FITNESS FOR A PARTICULAR PURPOSE.  See the
// GNU General Public License for more details.
//
// You should have received a copy of the GNU General Public License
// along with this program.  If not, see <http://www.gnu.org/licenses/>.
//

#include <uhd/usrp/mimo_usrp.hpp>
#include <uhd/usrp/tune_helper.hpp>
#include <uhd/utils/assert.hpp>
#include <uhd/utils/gain_group.hpp>
#include <uhd/utils/algorithm.hpp>
#include <uhd/utils/warning.hpp>
#include <uhd/usrp/subdev_props.hpp>
#include <uhd/usrp/mboard_props.hpp>
#include <uhd/usrp/device_props.hpp>
#include <uhd/usrp/dboard_props.hpp>
#include <uhd/usrp/dsp_props.hpp>
#include <boost/foreach.hpp>
#include <boost/format.hpp>
#include <boost/thread.hpp>
#include <stdexcept>
#include <iostream>

using namespace uhd;
using namespace uhd::usrp;

static inline freq_range_t add_dsp_shift(const freq_range_t &range, wax::obj dsp){
    double codec_rate = dsp[DSP_PROP_CODEC_RATE].as<double>();
    return freq_range_t(range.min - codec_rate/2.0, range.max + codec_rate/2.0);
}

/***********************************************************************
 * MIMO USRP Implementation
 **********************************************************************/
class mimo_usrp_impl : public mimo_usrp{
public:
    mimo_usrp_impl(const device_addr_t &addr){
        _dev = device::make(addr);

<<<<<<< HEAD
        //extract each mboard and its sub-devices
        BOOST_FOREACH(const std::string &name, (*_dev)[DEVICE_PROP_MBOARD_NAMES].as<prop_names_t>()){
            _mboards.push_back((*_dev)[named_prop_t(DEVICE_PROP_MBOARD, name)]);
            _rx_dsps.push_back(_mboards.back()[MBOARD_PROP_RX_DSP]);
            _tx_dsps.push_back(_mboards.back()[MBOARD_PROP_TX_DSP]);

            //extract rx subdevice
            _rx_dboards.push_back(_mboards.back()[MBOARD_PROP_RX_DBOARD]);
            std::string rx_subdev_in_use = _rx_dboards.back()[DBOARD_PROP_USED_SUBDEVS].as<prop_names_t>().at(0);
            _rx_subdevs.push_back(_rx_dboards.back()[named_prop_t(DBOARD_PROP_SUBDEV, rx_subdev_in_use)]);
            _rx_gain_groups.push_back(_rx_dboards.back()[named_prop_t(DBOARD_PROP_GAIN_GROUP, rx_subdev_in_use)].as<gain_group::sptr>());

            //extract tx subdevice
            _tx_dboards.push_back(_mboards.back()[MBOARD_PROP_TX_DBOARD]);
            std::string tx_subdev_in_use = _tx_dboards.back()[DBOARD_PROP_USED_SUBDEVS].as<prop_names_t>().at(0);
            _tx_subdevs.push_back(_tx_dboards.back()[named_prop_t(DBOARD_PROP_SUBDEV, tx_subdev_in_use)]);
            _tx_gain_groups.push_back(_tx_dboards.back()[named_prop_t(DBOARD_PROP_GAIN_GROUP, tx_subdev_in_use)].as<gain_group::sptr>());
        }

=======
>>>>>>> 9e419c7b
        //set the clock config across all mboards (TODO set through api)
        clock_config_t clock_config;
        clock_config.ref_source = clock_config_t::REF_SMA;
        clock_config.pps_source = clock_config_t::PPS_SMA;
        for (size_t chan = 0; chan < get_num_channels(); chan++){
            _mboard(chan)[MBOARD_PROP_CLOCK_CONFIG] = clock_config;
        }
    }

    ~mimo_usrp_impl(void){
        /* NOP */
    }

    device::sptr get_device(void){
        return _dev;
    }

    std::string get_pp_string(void){
        std::string buff = str(boost::format(
            "MIMO USRP:\n"
            "  Device: %s\n"
        )
            % (*_dev)[DEVICE_PROP_NAME].as<std::string>()
        );
        for (size_t chan = 0; chan < get_num_channels(); chan++){
            buff += str(boost::format(
                "  Channel: %u\n"
                "    Mboard: %s\n"
                "    RX DSP: %s\n"
                "    RX Dboard: %s\n"
                "    RX Subdev: %s\n"
                "    TX DSP: %s\n"
                "    TX Dboard: %s\n"
                "    TX Subdev: %s\n"
            ) % chan
                % _mboard(chan)[MBOARD_PROP_NAME].as<std::string>()
                % _rx_dsp(chan)[DSP_PROP_NAME].as<std::string>()
                % _rx_dboard(chan)[DBOARD_PROP_NAME].as<std::string>()
                % _rx_subdev(chan)[SUBDEV_PROP_NAME].as<std::string>()
                % _tx_dsp(chan)[DSP_PROP_NAME].as<std::string>()
                % _tx_dboard(chan)[DBOARD_PROP_NAME].as<std::string>()
                % _tx_subdev(chan)[SUBDEV_PROP_NAME].as<std::string>()
            );
        }
        return buff;
    }

    size_t get_num_channels(void){
        return (*_dev)[DEVICE_PROP_MBOARD_NAMES].as<prop_names_t>().size();
    }

    /*******************************************************************
     * Misc
     ******************************************************************/
    time_spec_t get_time_now(void){
        //the time on the first mboard better be the same on all
        return _mboard(0)[MBOARD_PROP_TIME_NOW].as<time_spec_t>();
    }

    void set_time_next_pps(const time_spec_t &time_spec){
        for (size_t chan = 0; chan < get_num_channels(); chan++){
            _mboard(chan)[MBOARD_PROP_TIME_NEXT_PPS] = time_spec;
        }
    }

    void set_time_unknown_pps(const time_spec_t &time_spec){
        std::cout << "Set time with unknown pps edge:" << std::endl;
        std::cout << "    1) set times next pps (race condition)" << std::endl;
        set_time_next_pps(time_spec);
        boost::this_thread::sleep(boost::posix_time::seconds(1));

        std::cout << "    2) catch seconds rollover at pps edge" << std::endl;
        time_t last_secs = 0, curr_secs = 0;
        while(curr_secs == last_secs){
            last_secs = curr_secs;
            curr_secs = get_time_now().get_full_secs();
        }

        std::cout << "    3) set times next pps (synchronously)" << std::endl;
        set_time_next_pps(time_spec);
        boost::this_thread::sleep(boost::posix_time::seconds(1));

        //verify that the time registers are read to be within a few RTT
        for (size_t chan = 1; chan < get_num_channels(); chan++){
            time_spec_t time_0 = _mboard(0)[MBOARD_PROP_TIME_NOW].as<time_spec_t>();
            time_spec_t time_i = _mboard(chan)[MBOARD_PROP_TIME_NOW].as<time_spec_t>();
            if (time_i < time_0 or (time_i - time_0) > time_spec_t(0.01)){ //10 ms: greater than RTT but not too big
                uhd::print_warning(str(boost::format(
                    "Detected time deviation between board %d and board 0.\n"
                    "Board 0 time is %f seconds.\n"
                    "Board %d time is %f seconds.\n"
                ) % chan % time_0.get_real_secs() % chan % time_i.get_real_secs()));
            }
        }
    }

    void issue_stream_cmd(const stream_cmd_t &stream_cmd){
        for (size_t chan = 0; chan < get_num_channels(); chan++){
            _mboard(chan)[MBOARD_PROP_STREAM_CMD] = stream_cmd;
        }
    }

    /*******************************************************************
     * RX methods
     ******************************************************************/
    void set_rx_subdev_spec(size_t chan, const subdev_spec_t &spec){
        UHD_ASSERT_THROW(spec.size() <= 1);
        _mboard(chan)[MBOARD_PROP_RX_SUBDEV_SPEC] = spec;
    }

    subdev_spec_t get_rx_subdev_spec(size_t chan){
        return _mboard(chan)[MBOARD_PROP_RX_SUBDEV_SPEC].as<subdev_spec_t>();
    }

    void set_rx_rate_all(double rate){
        std::vector<double> _actual_rates;
        for (size_t chan = 0; chan < get_num_channels(); chan++){
            _rx_dsp(chan)[DSP_PROP_HOST_RATE] = rate;
            _actual_rates.push_back(_rx_dsp(chan)[DSP_PROP_HOST_RATE].as<double>());
        }
        _rx_rate = _actual_rates.front();
        if (std::count(_actual_rates, _rx_rate) != _actual_rates.size()) throw std::runtime_error(
            "MIMO configuratio error: rx rate inconsistent across mboards"
        );
    }

    double get_rx_rate_all(void){
        return _rx_rate;
    }

    tune_result_t set_rx_freq(size_t chan, double target_freq){
        return tune_rx_subdev_and_dsp(_rx_subdev(chan), _rx_dsp(chan), target_freq);
    }

    tune_result_t set_rx_freq(size_t chan, double target_freq, double lo_off){
        return tune_rx_subdev_and_dsp(_rx_subdev(chan), _rx_dsp(chan), target_freq, lo_off);
    }

    double get_rx_freq(size_t chan){
        return derive_freq_from_rx_subdev_and_dsp(_rx_subdev(chan), _rx_dsp(chan));
    }

    freq_range_t get_rx_freq_range(size_t chan){
        return add_dsp_shift(_rx_subdev(chan)[SUBDEV_PROP_FREQ_RANGE].as<freq_range_t>(), _rx_dsp(chan));
    }

    void set_rx_gain(size_t chan, float gain){
<<<<<<< HEAD
        _rx_gain_groups.at(chan)->set_value(gain);
    }

    float get_rx_gain(size_t chan){
        return _rx_gain_groups.at(chan)->get_value();
    }

    gain_range_t get_rx_gain_range(size_t chan){
        return _rx_gain_groups.at(chan)->get_range();
=======
        return _rx_gain_group(chan)->set_value(gain);
    }

    float get_rx_gain(size_t chan){
        return _rx_gain_group(chan)->get_value();
    }

    gain_range_t get_rx_gain_range(size_t chan){
        return _rx_gain_group(chan)->get_range();
>>>>>>> 9e419c7b
    }

    void set_rx_antenna(size_t chan, const std::string &ant){
        _rx_subdev(chan)[SUBDEV_PROP_ANTENNA] = ant;
    }

    std::string get_rx_antenna(size_t chan){
        return _rx_subdev(chan)[SUBDEV_PROP_ANTENNA].as<std::string>();
    }

    std::vector<std::string> get_rx_antennas(size_t chan){
        return _rx_subdev(chan)[SUBDEV_PROP_ANTENNA_NAMES].as<prop_names_t>();
    }

    bool get_rx_lo_locked(size_t chan){
        return _rx_subdev(chan)[SUBDEV_PROP_LO_LOCKED].as<bool>();
    }

    float read_rssi(size_t chan){
        return _rx_subdev(chan)[SUBDEV_PROP_RSSI].as<float>();
    }

    /*******************************************************************
     * TX methods
     ******************************************************************/
    void set_tx_subdev_spec(size_t chan, const subdev_spec_t &spec){
        UHD_ASSERT_THROW(spec.size() <= 1);
        _mboard(chan)[MBOARD_PROP_TX_SUBDEV_SPEC] = spec;
    }

    subdev_spec_t get_tx_subdev_spec(size_t chan){
        return _mboard(chan)[MBOARD_PROP_TX_SUBDEV_SPEC].as<subdev_spec_t>();
    }

    void set_tx_rate_all(double rate){
        std::vector<double> _actual_rates;
        for (size_t chan = 0; chan < get_num_channels(); chan++){
            _tx_dsp(chan)[DSP_PROP_HOST_RATE] = rate;
            _actual_rates.push_back(_tx_dsp(chan)[DSP_PROP_HOST_RATE].as<double>());
        }
        _tx_rate = _actual_rates.front();
        if (std::count(_actual_rates, _tx_rate) != _actual_rates.size()) throw std::runtime_error(
            "MIMO configuratio error: tx rate inconsistent across mboards"
        );
    }

    double get_tx_rate_all(void){
        return _tx_rate;
    }

    tune_result_t set_tx_freq(size_t chan, double target_freq){
        return tune_tx_subdev_and_dsp(_tx_subdev(chan), _tx_dsp(chan), target_freq);
    }

    tune_result_t set_tx_freq(size_t chan, double target_freq, double lo_off){
        return tune_tx_subdev_and_dsp(_tx_subdev(chan), _tx_dsp(chan), target_freq, lo_off);
    }

    double get_tx_freq(size_t chan){
        return derive_freq_from_tx_subdev_and_dsp(_tx_subdev(chan), _tx_dsp(chan));
    }

    freq_range_t get_tx_freq_range(size_t chan){
        return add_dsp_shift(_tx_subdev(chan)[SUBDEV_PROP_FREQ_RANGE].as<freq_range_t>(), _tx_dsp(chan));
    }

    void set_tx_gain(size_t chan, float gain){
<<<<<<< HEAD
        _tx_gain_groups.at(chan)->set_value(gain);
    }

    float get_tx_gain(size_t chan){
        return _tx_gain_groups.at(chan)->get_value();
    }

    gain_range_t get_tx_gain_range(size_t chan){
        return _tx_gain_groups.at(chan)->get_range();
=======
        return _tx_gain_group(chan)->set_value(gain);
    }

    float get_tx_gain(size_t chan){
        return _tx_gain_group(chan)->get_value();
    }

    gain_range_t get_tx_gain_range(size_t chan){
        return _tx_gain_group(chan)->get_range();
>>>>>>> 9e419c7b
    }

    void set_tx_antenna(size_t chan, const std::string &ant){
        _tx_subdev(chan)[SUBDEV_PROP_ANTENNA] = ant;
    }

    std::string get_tx_antenna(size_t chan){
        return _tx_subdev(chan)[SUBDEV_PROP_ANTENNA].as<std::string>();
    }

    std::vector<std::string> get_tx_antennas(size_t chan){
        return _tx_subdev(chan)[SUBDEV_PROP_ANTENNA_NAMES].as<prop_names_t>();
    }

    bool get_tx_lo_locked(size_t chan){
        return _tx_subdev(chan)[SUBDEV_PROP_LO_LOCKED].as<bool>();
    }

private:
    device::sptr _dev;
<<<<<<< HEAD
    std::vector<wax::obj> _mboards;
    std::vector<wax::obj> _rx_dsps;
    std::vector<wax::obj> _tx_dsps;
    std::vector<wax::obj> _rx_dboards;
    std::vector<wax::obj> _tx_dboards;
    std::vector<wax::obj> _rx_subdevs;
    std::vector<wax::obj> _tx_subdevs;
    std::vector<gain_group::sptr> _rx_gain_groups;
    std::vector<gain_group::sptr> _tx_gain_groups;
=======
    wax::obj _mboard(size_t chan){
        prop_names_t names = (*_dev)[DEVICE_PROP_MBOARD_NAMES].as<prop_names_t>();
        return (*_dev)[named_prop_t(DEVICE_PROP_MBOARD, names.at(chan))];
    }
    wax::obj _rx_dsp(size_t chan){
        return _mboard(chan)[MBOARD_PROP_RX_DSP];
    }
    wax::obj _tx_dsp(size_t chan){
        return _mboard(chan)[MBOARD_PROP_TX_DSP];
    }
    wax::obj _rx_dboard(size_t chan){
        std::string db_name = _mboard(chan)[MBOARD_PROP_RX_SUBDEV_SPEC].as<subdev_spec_t>().front().db_name;
        return _mboard(chan)[named_prop_t(MBOARD_PROP_RX_DBOARD, db_name)];
    }
    wax::obj _tx_dboard(size_t chan){
        std::string db_name = _mboard(chan)[MBOARD_PROP_TX_SUBDEV_SPEC].as<subdev_spec_t>().front().db_name;
        return _mboard(chan)[named_prop_t(MBOARD_PROP_TX_DBOARD, db_name)];
    }
    wax::obj _rx_subdev(size_t chan){
        std::string sd_name = _mboard(chan)[MBOARD_PROP_RX_SUBDEV_SPEC].as<subdev_spec_t>().front().sd_name;
        return _rx_dboard(chan)[named_prop_t(DBOARD_PROP_SUBDEV, sd_name)];
    }
    wax::obj _tx_subdev(size_t chan){
        std::string sd_name = _mboard(chan)[MBOARD_PROP_TX_SUBDEV_SPEC].as<subdev_spec_t>().front().sd_name;
        return _tx_dboard(chan)[named_prop_t(DBOARD_PROP_SUBDEV, sd_name)];
    }
    gain_group::sptr _rx_gain_group(size_t chan){
        std::string sd_name = _mboard(chan)[MBOARD_PROP_RX_SUBDEV_SPEC].as<subdev_spec_t>().front().sd_name;
        return _rx_dboard(chan)[named_prop_t(DBOARD_PROP_GAIN_GROUP, sd_name)].as<gain_group::sptr>();
    }
    gain_group::sptr _tx_gain_group(size_t chan){
        std::string sd_name = _mboard(chan)[MBOARD_PROP_TX_SUBDEV_SPEC].as<subdev_spec_t>().front().sd_name;
        return _tx_dboard(chan)[named_prop_t(DBOARD_PROP_GAIN_GROUP, sd_name)].as<gain_group::sptr>();
    }
>>>>>>> 9e419c7b

    //shadows
    double _rx_rate, _tx_rate;
};

/***********************************************************************
 * The Make Function
 **********************************************************************/
mimo_usrp::sptr mimo_usrp::make(const device_addr_t &dev_addr){
    return sptr(new mimo_usrp_impl(dev_addr));
}<|MERGE_RESOLUTION|>--- conflicted
+++ resolved
@@ -48,28 +48,6 @@
     mimo_usrp_impl(const device_addr_t &addr){
         _dev = device::make(addr);
 
-<<<<<<< HEAD
-        //extract each mboard and its sub-devices
-        BOOST_FOREACH(const std::string &name, (*_dev)[DEVICE_PROP_MBOARD_NAMES].as<prop_names_t>()){
-            _mboards.push_back((*_dev)[named_prop_t(DEVICE_PROP_MBOARD, name)]);
-            _rx_dsps.push_back(_mboards.back()[MBOARD_PROP_RX_DSP]);
-            _tx_dsps.push_back(_mboards.back()[MBOARD_PROP_TX_DSP]);
-
-            //extract rx subdevice
-            _rx_dboards.push_back(_mboards.back()[MBOARD_PROP_RX_DBOARD]);
-            std::string rx_subdev_in_use = _rx_dboards.back()[DBOARD_PROP_USED_SUBDEVS].as<prop_names_t>().at(0);
-            _rx_subdevs.push_back(_rx_dboards.back()[named_prop_t(DBOARD_PROP_SUBDEV, rx_subdev_in_use)]);
-            _rx_gain_groups.push_back(_rx_dboards.back()[named_prop_t(DBOARD_PROP_GAIN_GROUP, rx_subdev_in_use)].as<gain_group::sptr>());
-
-            //extract tx subdevice
-            _tx_dboards.push_back(_mboards.back()[MBOARD_PROP_TX_DBOARD]);
-            std::string tx_subdev_in_use = _tx_dboards.back()[DBOARD_PROP_USED_SUBDEVS].as<prop_names_t>().at(0);
-            _tx_subdevs.push_back(_tx_dboards.back()[named_prop_t(DBOARD_PROP_SUBDEV, tx_subdev_in_use)]);
-            _tx_gain_groups.push_back(_tx_dboards.back()[named_prop_t(DBOARD_PROP_GAIN_GROUP, tx_subdev_in_use)].as<gain_group::sptr>());
-        }
-
-=======
->>>>>>> 9e419c7b
         //set the clock config across all mboards (TODO set through api)
         clock_config_t clock_config;
         clock_config.ref_source = clock_config_t::REF_SMA;
@@ -217,17 +195,6 @@
     }
 
     void set_rx_gain(size_t chan, float gain){
-<<<<<<< HEAD
-        _rx_gain_groups.at(chan)->set_value(gain);
-    }
-
-    float get_rx_gain(size_t chan){
-        return _rx_gain_groups.at(chan)->get_value();
-    }
-
-    gain_range_t get_rx_gain_range(size_t chan){
-        return _rx_gain_groups.at(chan)->get_range();
-=======
         return _rx_gain_group(chan)->set_value(gain);
     }
 
@@ -237,7 +204,6 @@
 
     gain_range_t get_rx_gain_range(size_t chan){
         return _rx_gain_group(chan)->get_range();
->>>>>>> 9e419c7b
     }
 
     void set_rx_antenna(size_t chan, const std::string &ant){
@@ -305,17 +271,6 @@
     }
 
     void set_tx_gain(size_t chan, float gain){
-<<<<<<< HEAD
-        _tx_gain_groups.at(chan)->set_value(gain);
-    }
-
-    float get_tx_gain(size_t chan){
-        return _tx_gain_groups.at(chan)->get_value();
-    }
-
-    gain_range_t get_tx_gain_range(size_t chan){
-        return _tx_gain_groups.at(chan)->get_range();
-=======
         return _tx_gain_group(chan)->set_value(gain);
     }
 
@@ -325,7 +280,6 @@
 
     gain_range_t get_tx_gain_range(size_t chan){
         return _tx_gain_group(chan)->get_range();
->>>>>>> 9e419c7b
     }
 
     void set_tx_antenna(size_t chan, const std::string &ant){
@@ -346,17 +300,6 @@
 
 private:
     device::sptr _dev;
-<<<<<<< HEAD
-    std::vector<wax::obj> _mboards;
-    std::vector<wax::obj> _rx_dsps;
-    std::vector<wax::obj> _tx_dsps;
-    std::vector<wax::obj> _rx_dboards;
-    std::vector<wax::obj> _tx_dboards;
-    std::vector<wax::obj> _rx_subdevs;
-    std::vector<wax::obj> _tx_subdevs;
-    std::vector<gain_group::sptr> _rx_gain_groups;
-    std::vector<gain_group::sptr> _tx_gain_groups;
-=======
     wax::obj _mboard(size_t chan){
         prop_names_t names = (*_dev)[DEVICE_PROP_MBOARD_NAMES].as<prop_names_t>();
         return (*_dev)[named_prop_t(DEVICE_PROP_MBOARD, names.at(chan))];
@@ -391,7 +334,6 @@
         std::string sd_name = _mboard(chan)[MBOARD_PROP_TX_SUBDEV_SPEC].as<subdev_spec_t>().front().sd_name;
         return _tx_dboard(chan)[named_prop_t(DBOARD_PROP_GAIN_GROUP, sd_name)].as<gain_group::sptr>();
     }
->>>>>>> 9e419c7b
 
     //shadows
     double _rx_rate, _tx_rate;
