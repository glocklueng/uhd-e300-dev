//
// Copyright 2013-2014 Ettus Research LLC
//
// This program is free software: you can redistribute it and/or modify
// it under the terms of the GNU General Public License as published by
// the Free Software Foundation, either version 3 of the License, or
// (at your option) any later version.
//
// This program is distributed in the hope that it will be useful,
// but WITHOUT ANY WARRANTY; without even the implied warranty of
// MERCHANTABILITY or FITNESS FOR A PARTICULAR PURPOSE.  See the
// GNU General Public License for more details.
//
// You should have received a copy of the GNU General Public License
// along with this program.  If not, see <http://www.gnu.org/licenses/>.
//

#ifndef INCLUDED_E300_IMPL_HPP
#define INCLUDED_E300_IMPL_HPP

#include <uhd/device.hpp>
#include <uhd/property_tree.hpp>
#include <uhd/usrp/subdev_spec.hpp>
#include <uhd/usrp/mboard_eeprom.hpp>
#include <uhd/usrp/dboard_eeprom.hpp>
#include <uhd/types/serial.hpp>
#include <uhd/types/sensors.hpp>
#include <boost/weak_ptr.hpp>
#include <boost/thread/mutex.hpp>
#include "e300_fifo_config.hpp"
#include "radio_ctrl_core_3000.hpp"
#include "rx_vita_core_3000.hpp"
#include "tx_vita_core_3000.hpp"
#include "time_core_3000.hpp"
#include "rx_dsp_core_3000.hpp"
#include "tx_dsp_core_3000.hpp"
#include "ad9361_ctrl.hpp"
#include "gpio_core_200.hpp"

#include "e300_global_regs.hpp"

static const std::string E300_FPGA_FILE_NAME = "usrp_e300_fpga.bit";
static const std::string E300_TEMP_SYSFS = "f8007100.ps7-xadc";
static const std::string E300_SPIDEV_DEVICE  = "/dev/spidev0.1";

static std::string E300_SERVER_RX_PORT = "321756";
static std::string E300_SERVER_TX_PORT = "321757";
static std::string E300_SERVER_CTRL_PORT = "321758";
static std::string E300_SERVER_CODEC_PORT = "321759";
static std::string E300_SERVER_GREGS_PORT = "321760";

static const double E300_DEFAULT_TICK_RATE = 32e6;

static const double E300_RX_SW_BUFF_FULLNESS = 0.5;        //Buffer should be half full

/*!
 * USRP-E300 implementation guts:
 * The implementation details are encapsulated here.
 * Handles properties on the mboard, dboard, dsps...
 */
class e300_impl : public uhd::device
{
public:
    //structors
    e300_impl(const uhd::device_addr_t &);
    virtual ~e300_impl(void);

    //the io interface
    boost::mutex _stream_spawn_mutex;
    uhd::rx_streamer::sptr get_rx_stream(const uhd::stream_args_t &);
    uhd::tx_streamer::sptr get_tx_stream(const uhd::stream_args_t &);
    bool recv_async_msg(uhd::async_metadata_t &, double);

private:
    bool _network_mode;

    void load_fpga_image(const std::string &path);

    e300_fifo_interface::sptr _fifo_iface;

    void register_loopback_self_test(uhd::wb_iface::sptr iface);

    //perifs in the radio core
    struct radio_perifs_t
    {
        radio_ctrl_core_3000::sptr ctrl;
        gpio_core_200_32wo::sptr atr0;
        gpio_core_200_32wo::sptr atr1;
        time_core_3000::sptr time64;
        rx_vita_core_3000::sptr framer;
        rx_dsp_core_3000::sptr ddc;
        tx_vita_core_3000::sptr deframer;
        tx_dsp_core_3000::sptr duc;

        uhd::transport::zero_copy_if::sptr send_ctrl_xport;
        uhd::transport::zero_copy_if::sptr recv_ctrl_xport;
        uhd::transport::zero_copy_if::sptr tx_data_xport;
        uhd::transport::zero_copy_if::sptr tx_flow_xport;
        uhd::transport::zero_copy_if::sptr rx_data_xport;
        uhd::transport::zero_copy_if::sptr rx_flow_xport;
        boost::weak_ptr<uhd::rx_streamer> rx_streamer;
        boost::weak_ptr<uhd::tx_streamer> tx_streamer;
    };
    radio_perifs_t _radio_perifs[1]; //TODO 1 for now
    void setup_radio(const size_t which_radio);

    double _tick_rate;
    double get_tick_rate(void){return _tick_rate;}
    double set_tick_rate(const double rate);

    void update_tick_rate(const double);
    void update_rx_samp_rate(const size_t, const double);
    void update_tx_samp_rate(const size_t, const double);

    void update_time_source(const std::string &);
    void update_clock_source(const std::string &);

    void update_rx_subdev_spec(const uhd::usrp::subdev_spec_t &spec);
    void update_tx_subdev_spec(const uhd::usrp::subdev_spec_t &spec);

    ad9361_ctrl_transport::sptr _codec_xport;
    ad9361_ctrl::sptr _codec_ctrl;
    void codec_loopback_self_test(uhd::wb_iface::sptr iface);

    uhd::sensor_value_t get_mb_temp(const std::string &which);

    //server stuff for network access
    void run_server(const std::string &port, const std::string &what);

    //frontend cache so we can update gpios
    struct fe_control_settings_t
    {
        fe_control_settings_t(void)
        {
            rx_ant = "RX2";
            tx_enb = false;
            rx_enb = false;
            rx_freq = 1e9;
            tx_freq = 1e9;
        }
        std::string rx_ant;
        bool tx_enb;
        bool rx_enb;
        double rx_freq;
        double tx_freq;
    };
    fe_control_settings_t _fe_control_settings[2];
    void update_atrs(const size_t &fe);
    void update_antenna_sel(const std::string &fe, const std::string &ant);
    void update_fe_lo_freq(const std::string &fe, const double freq);
    void update_active_frontends(void);
<<<<<<< HEAD

    uhd::spi_iface::sptr make_spidev(const std::string &device);
    uhd::usrp::e300::global_regs::sptr _global_regs;
=======
>>>>>>> d0f0ef87
};

#endif /* INCLUDED_E300_IMPL_HPP */<|MERGE_RESOLUTION|>--- conflicted
+++ resolved
@@ -149,12 +149,8 @@
     void update_antenna_sel(const std::string &fe, const std::string &ant);
     void update_fe_lo_freq(const std::string &fe, const double freq);
     void update_active_frontends(void);
-<<<<<<< HEAD
 
-    uhd::spi_iface::sptr make_spidev(const std::string &device);
     uhd::usrp::e300::global_regs::sptr _global_regs;
-=======
->>>>>>> d0f0ef87
 };
 
 #endif /* INCLUDED_E300_IMPL_HPP */