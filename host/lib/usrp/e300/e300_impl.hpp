--- conflicted
+++ resolved
@@ -49,25 +49,18 @@
 static const std::string E300_SPIDEV_DEVICE  = "/dev/spidev0.1";
 static const std::string E300_I2CDEV_DEVICE  = "/dev/i2c-0";
 
-static std::string E300_SERVER_RX_PORT0 = "21756";
-static std::string E300_SERVER_TX_PORT0 = "21757";
-static std::string E300_SERVER_CTRL_PORT0 = "21758";
-
-static std::string E300_SERVER_RX_PORT1 = "21856";
-static std::string E300_SERVER_TX_PORT1 = "21857";
-static std::string E300_SERVER_CTRL_PORT1 = "21858";
-
-
-<<<<<<< HEAD
-static std::string E300_SERVER_CODEC_PORT = "321759";
-static std::string E300_SERVER_GREGS_PORT = "321760";
-static std::string E300_SERVER_I2C_PORT   = "321761";
-=======
-static std::string E300_SERVER_CODEC_PORT = "21759";
-static std::string E300_SERVER_GREGS_PORT = "21760";
-
+static std::string E300_SERVER_RX_PORT0    = "21756";
+static std::string E300_SERVER_TX_PORT0    = "21757";
+static std::string E300_SERVER_CTRL_PORT0  = "21758";
+
+static std::string E300_SERVER_RX_PORT1    = "21856";
+static std::string E300_SERVER_TX_PORT1    = "21857";
+static std::string E300_SERVER_CTRL_PORT1  = "21858";
+
+static std::string E300_SERVER_CODEC_PORT  = "21759";
+static std::string E300_SERVER_GREGS_PORT  = "21760";
+static std::string E300_SERVER_I2C_PORT    = "21761";
 static std::string E300_SERVER_SENSOR_PORT = "21762";
->>>>>>> 8059d3f3
 
 static const double E300_DEFAULT_TICK_RATE = 32e6;
 
