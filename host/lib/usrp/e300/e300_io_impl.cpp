--- conflicted
+++ resolved
@@ -100,9 +100,6 @@
         _fe_control_settings[1].rx_enb = true;
     }
 
-<<<<<<< HEAD
-    this->_update_enables();
-=======
     const fs_path mb_path = "/mboards/0";
     for (size_t i = 0; i < spec.size(); i++)
     {
@@ -114,10 +111,7 @@
         _radio_perifs[i].ddc->set_mux(conn, fe_swapped);
         _radio_perifs[i].rx_fe->set_mux(fe_swapped);
     }
-
-
-    this->_update_active_frontends();
->>>>>>> d9599a86
+    this->_update_enables();
 }
 
 void e300_impl::_update_tx_subdev_spec(const uhd::usrp::subdev_spec_t &spec)
@@ -146,9 +140,6 @@
         _fe_control_settings[1].tx_enb = true;
     }
 
-<<<<<<< HEAD
-    this->_update_enables();
-=======
     const fs_path mb_path = "/mboards/0";
     for (size_t i = 0; i < spec.size(); i++)
     {
@@ -157,8 +148,7 @@
             ("tx_frontends") / spec[i].sd_name / "connection").get();
         _radio_perifs[i].tx_fe->set_mux(conn);
     }
-    this->_update_active_frontends();
->>>>>>> d9599a86
+    this->_update_enables();
 }
 
 /***********************************************************************
