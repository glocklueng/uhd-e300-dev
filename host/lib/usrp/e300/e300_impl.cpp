--- conflicted
+++ resolved
@@ -18,11 +18,8 @@
 #include "e300_impl.hpp"
 #include "e300_spi.hpp"
 #include "e300_regs.hpp"
-<<<<<<< HEAD
+#include "e300_eeprom_manager.hpp"
 #include "e300_sensor_manager.hpp"
-=======
-#include "e300_eeprom_manager.hpp"
->>>>>>> 2a684466
 
 #include <uhd/utils/msg.hpp>
 #include <uhd/utils/log.hpp>
@@ -315,7 +312,10 @@
         gregs_xport = udp_zero_copy::make(device_addr["addr"], E300_SERVER_GREGS_PORT, ctrl_xport_params, dummy_buff_params_out, device_addr);
         _global_regs = global_regs::make(gregs_xport);
 
-<<<<<<< HEAD
+        zero_copy_if::sptr i2c_xport;
+        i2c_xport = udp_zero_copy::make(device_addr["addr"], E300_SERVER_I2C_PORT, ctrl_xport_params, dummy_buff_params_out, device_addr);
+        _eeprom_manager = boost::make_shared<e300_eeprom_manager>(i2c::make_zc(i2c_xport));
+
         uhd::transport::zero_copy_xport_params sensor_xport_params;
         sensor_xport_params.recv_frame_size = 128;
         sensor_xport_params.num_recv_frames = 10;
@@ -325,11 +325,7 @@
         zero_copy_if::sptr sensors_xport;
         sensors_xport = udp_zero_copy::make(device_addr["addr"], E300_SERVER_SENSOR_PORT, sensor_xport_params, dummy_buff_params_out, device_addr);
         _sensor_manager = e300_sensor_manager::make_proxy(sensors_xport);
-=======
-        zero_copy_if::sptr i2c_xport;
-        i2c_xport = udp_zero_copy::make(device_addr["addr"], E300_SERVER_I2C_PORT, ctrl_xport_params, dummy_buff_params_out, device_addr);
-        _eeprom_manager = boost::make_shared<e300_eeprom_manager>(i2c::make_zc(i2c_xport));
->>>>>>> 2a684466
+
     }
     else
     {
@@ -361,11 +357,8 @@
         _codec_ctrl = ad9361_ctrl::make(_codec_xport);
         // This is horrible ... why do I have to sleep here?
         boost::this_thread::sleep(boost::posix_time::milliseconds(100));
-<<<<<<< HEAD
+        _eeprom_manager = boost::make_shared<e300_eeprom_manager>(i2c::make_i2cdev(E300_I2CDEV_DEVICE));
         _sensor_manager = e300_sensor_manager::make_local();
-=======
-        _eeprom_manager = boost::make_shared<e300_eeprom_manager>(i2c::make_i2cdev(E300_I2CDEV_DEVICE));
->>>>>>> 2a684466
     }
 
     // Verify we can talk to the e300 core control registers ...
