--- conflicted
+++ resolved
@@ -621,14 +621,6 @@
     _tree->access<subdev_spec_t>(mb_path / "rx_subdev_spec").set(rx_spec);
     _tree->access<subdev_spec_t>(mb_path / "tx_subdev_spec").set(tx_spec);
 
-<<<<<<< HEAD
-    UHD_MSG(status) << "Initializing time to the internal GPSDO" << std::endl;
-    const time_t tp = time_t(_sensor_manager->get_sensor("gps_time").to_int()+1);
-    _tree->access<time_spec_t>(mb_path / "time" / "pps").set(time_spec_t(tp));
-
-    // wait for time to be actually set
-    boost::this_thread::sleep(boost::posix_time::seconds(1));
-=======
 #ifdef E300_GPSD
     //GPS installed: use external ref, time, and init time spec
     if (_gps and _gps->gps_detected()) {
@@ -646,7 +638,6 @@
     _tree->access<std::string>(mb_path / "time_source/value").set("internal");
 #endif// E300_GPSD
 
->>>>>>> df012249
 }
 
 boost::uint8_t e300_impl::_get_internal_gpio(gpio_core_200::sptr gpio)
