//
// Copyright 2011-2014 Ettus Research LLC
//
// This program is free software: you can redistribute it and/or modify
// it under the terms of the GNU General Public License as published by
// the Free Software Foundation, either version 3 of the License, or
// (at your option) any later version.
//
// This program is distributed in the hope that it will be useful,
// but WITHOUT ANY WARRANTY; without even the implied warranty of
// MERCHANTABILITY or FITNESS FOR A PARTICULAR PURPOSE.  See the
// GNU General Public License for more details.
//
// You should have received a copy of the GNU General Public License
// along with this program.  If not, see <http://www.gnu.org/licenses/>.
//

#include "db_sbx_common.hpp"

using namespace uhd;
using namespace uhd::usrp;
using namespace boost::assign;


/***********************************************************************
 * Register the SBX dboard (min freq, max freq, rx div2, tx div2)
 **********************************************************************/
static dboard_base::sptr make_sbx(dboard_base::ctor_args_t args){
    return dboard_base::sptr(new sbx_xcvr(args));
}

UHD_STATIC_BLOCK(reg_sbx_dboards){
    dboard_manager::register_dboard(0x0054, 0x0055, &make_sbx, "SBX");
    dboard_manager::register_dboard(0x0065, 0x0064, &make_sbx, "SBX v4");
    dboard_manager::register_dboard(0x0067, 0x0066, &make_sbx, "CBX");
    dboard_manager::register_dboard(0x0083, 0x0082, &make_sbx, "SBX-120");
    dboard_manager::register_dboard(0x0085, 0x0084, &make_sbx, "CBX-120");
}


/***********************************************************************
 * Gain Handling
 **********************************************************************/
static int rx_pga0_gain_to_iobits(double &gain){
    //clip the input
    gain = sbx_rx_gain_ranges["PGA0"].clip(gain);

    //convert to attenuation and update iobits for atr
    double attn = sbx_rx_gain_ranges["PGA0"].stop() - gain;

    //calculate the RX attenuation
    int attn_code = int(floor(attn*2));
    int iobits = ((~attn_code) << RX_ATTN_SHIFT) & RX_ATTN_MASK;

    UHD_LOGV(often) << boost::format(
        "SBX TX Attenuation: %f dB, Code: %d, IO Bits %x, Mask: %x"
    ) % attn % attn_code % (iobits & RX_ATTN_MASK) % RX_ATTN_MASK << std::endl;

    //the actual gain setting
    gain = sbx_rx_gain_ranges["PGA0"].stop() - double(attn_code)/2;

    return iobits;
}

static int tx_pga0_gain_to_iobits(double &gain){
    //clip the input
    gain = sbx_tx_gain_ranges["PGA0"].clip(gain);

    //convert to attenuation and update iobits for atr
    double attn = sbx_tx_gain_ranges["PGA0"].stop() - gain;

    //calculate the TX attenuation
    int attn_code = int(floor(attn*2));
    int iobits = ((~attn_code) << TX_ATTN_SHIFT) & TX_ATTN_MASK;

    UHD_LOGV(often) << boost::format(
        "SBX TX Attenuation: %f dB, Code: %d, IO Bits %x, Mask: %x"
    ) % attn % attn_code % (iobits & TX_ATTN_MASK) % TX_ATTN_MASK << std::endl;

    //the actual gain setting
    gain = sbx_tx_gain_ranges["PGA0"].stop() - double(attn_code)/2;

    return iobits;
}

double sbx_xcvr::set_tx_gain(double gain, const std::string &name){
    assert_has(sbx_tx_gain_ranges.keys(), name, "sbx tx gain name");
    if(name == "PGA0"){
        tx_pga0_gain_to_iobits(gain);
        _tx_gains[name] = gain;

        //write the new gain to atr regs
        update_atr();
    }
    else UHD_THROW_INVALID_CODE_PATH();
    return _tx_gains[name];
}

double sbx_xcvr::set_rx_gain(double gain, const std::string &name){
    assert_has(sbx_rx_gain_ranges.keys(), name, "sbx rx gain name");
    if(name == "PGA0"){
        rx_pga0_gain_to_iobits(gain);
        _rx_gains[name] = gain;

        //write the new gain to atr regs
        update_atr();
    }
    else UHD_THROW_INVALID_CODE_PATH();
    return _rx_gains[name];
}


/***********************************************************************
 * Structors
 **********************************************************************/
sbx_xcvr::sbx_xcvr(ctor_args_t args) : xcvr_dboard_base(args){
    switch(get_rx_id().to_uint16()) {
        case 0x0054:
            db_actual = sbx_versionx_sptr(new sbx_version3(this));
            freq_range = sbx_freq_range;
            break;
        case 0x0065:
            db_actual = sbx_versionx_sptr(new sbx_version4(this));
            freq_range = sbx_freq_range;
            break;
        case 0x0067:
            db_actual = sbx_versionx_sptr(new cbx(this));
            freq_range = cbx_freq_range;
            break;
        case 0x0083:
            db_actual = sbx_versionx_sptr(new sbx_version4(this));
            freq_range = sbx_freq_range;
            break;
        case 0x0085:
            db_actual = sbx_versionx_sptr(new cbx(this));
            freq_range = cbx_freq_range;
            break;
        default:
            /* We didn't recognize the version of the board... */
            UHD_THROW_INVALID_CODE_PATH();
    }

    ////////////////////////////////////////////////////////////////////
    // Register RX properties
    ////////////////////////////////////////////////////////////////////
<<<<<<< HEAD
    boost::uint16_t rx_id = get_rx_id().to_uint16();

=======
    this->get_rx_subtree()->create<device_addr_t>("tune_args").set(device_addr_t());

    boost::uint16_t rx_id = get_rx_id().to_uint16();
>>>>>>> 3edead27
    if(rx_id == 0x0054) this->get_rx_subtree()->create<std::string>("name").set("SBXv3 RX");
    else if(rx_id == 0x0065) this->get_rx_subtree()->create<std::string>("name").set("SBXv4 RX");
    else if(rx_id == 0x0067) this->get_rx_subtree()->create<std::string>("name").set("CBX RX");
    else if(rx_id == 0x0083) this->get_rx_subtree()->create<std::string>("name").set("SBX-120 RX");
    else if(rx_id == 0x0085) this->get_rx_subtree()->create<std::string>("name").set("CBX-120 RX");
    else this->get_rx_subtree()->create<std::string>("name").set("SBX/CBX RX");

    this->get_rx_subtree()->create<sensor_value_t>("sensors/lo_locked")
        .publish(boost::bind(&sbx_xcvr::get_locked, this, dboard_iface::UNIT_RX));
    BOOST_FOREACH(const std::string &name, sbx_rx_gain_ranges.keys()){
        this->get_rx_subtree()->create<double>("gains/"+name+"/value")
            .coerce(boost::bind(&sbx_xcvr::set_rx_gain, this, _1, name))
            .set(sbx_rx_gain_ranges[name].start());
        this->get_rx_subtree()->create<meta_range_t>("gains/"+name+"/range")
            .set(sbx_rx_gain_ranges[name]);
    }
    this->get_rx_subtree()->create<double>("freq/value")
        .coerce(boost::bind(&sbx_xcvr::set_lo_freq, this, dboard_iface::UNIT_RX, _1))
        .set((freq_range.start() + freq_range.stop())/2.0);
    this->get_rx_subtree()->create<meta_range_t>("freq/range").set(freq_range);
    this->get_rx_subtree()->create<std::string>("antenna/value")
        .subscribe(boost::bind(&sbx_xcvr::set_rx_ant, this, _1))
        .set("RX2");
    this->get_rx_subtree()->create<std::vector<std::string> >("antenna/options")
        .set(sbx_rx_antennas);
    this->get_rx_subtree()->create<std::string>("connection").set("IQ");
    this->get_rx_subtree()->create<bool>("enabled").set(true); //always enabled
    this->get_rx_subtree()->create<bool>("use_lo_offset").set(false);

<<<<<<< HEAD
    if((rx_id != 0x0083) && (rx_id != 0x0085)) {
        //20MHz low-pass, we want complex double-sided
        this->get_rx_subtree()->create<double>("bandwidth/value").set(2*20.0e6);
        this->get_rx_subtree()->create<meta_range_t>("bandwidth/range")
            .set(freq_range_t(2*20.0e6, 2*20.0e6));
    } else {
        //60MHz low-pass, we want complex double-sided
        this->get_rx_subtree()->create<double>("bandwidth/value").set(2*60.0e6);
        this->get_rx_subtree()->create<meta_range_t>("bandwidth/range")
            .set(freq_range_t(2*60.0e6, 2*60.0e6));
    }
=======
    //Value of bw low-pass dependent on board, we want complex double-sided
    double rx_bw = ((rx_id != 0x0083) && (rx_id != 0x0085)) ? 20.0e6 : 60.0e6;
    this->get_rx_subtree()->create<double>("bandwidth/value").set(2*rx_bw);
    this->get_rx_subtree()->create<meta_range_t>("bandwidth/range")
        .set(freq_range_t(2*rx_bw, 2*rx_bw));
>>>>>>> 3edead27

    ////////////////////////////////////////////////////////////////////
    // Register TX properties
    ////////////////////////////////////////////////////////////////////
<<<<<<< HEAD
    boost::uint16_t tx_id = get_tx_id().to_uint16();

=======
    this->get_tx_subtree()->create<device_addr_t>("tune_args").set(device_addr_t());

    boost::uint16_t tx_id = get_tx_id().to_uint16();
>>>>>>> 3edead27
    if(tx_id == 0x0055) this->get_tx_subtree()->create<std::string>("name").set("SBXv3 TX");
    else if(tx_id == 0x0064) this->get_tx_subtree()->create<std::string>("name").set("SBXv4 TX");
    else if(tx_id == 0x0066) this->get_tx_subtree()->create<std::string>("name").set("CBX TX");
    else if(tx_id == 0x0082) this->get_tx_subtree()->create<std::string>("name").set("SBX-120 TX");
    else if(tx_id == 0x0084) this->get_tx_subtree()->create<std::string>("name").set("CBX-120 TX");
    else this->get_tx_subtree()->create<std::string>("name").set("SBX/CBX TX");

    this->get_tx_subtree()->create<sensor_value_t>("sensors/lo_locked")
        .publish(boost::bind(&sbx_xcvr::get_locked, this, dboard_iface::UNIT_TX));
    BOOST_FOREACH(const std::string &name, sbx_tx_gain_ranges.keys()){
        this->get_tx_subtree()->create<double>("gains/"+name+"/value")
            .coerce(boost::bind(&sbx_xcvr::set_tx_gain, this, _1, name))
            .set(sbx_tx_gain_ranges[name].start());
        this->get_tx_subtree()->create<meta_range_t>("gains/"+name+"/range")
            .set(sbx_tx_gain_ranges[name]);
    }
    this->get_tx_subtree()->create<double>("freq/value")
        .coerce(boost::bind(&sbx_xcvr::set_lo_freq, this, dboard_iface::UNIT_TX, _1))
        .set((freq_range.start() + freq_range.stop())/2.0);
    this->get_tx_subtree()->create<meta_range_t>("freq/range").set(freq_range);
    this->get_tx_subtree()->create<std::string>("antenna/value")
        .subscribe(boost::bind(&sbx_xcvr::set_tx_ant, this, _1))
        .set(sbx_tx_antennas.at(0));
    this->get_tx_subtree()->create<std::vector<std::string> >("antenna/options")
        .set(sbx_tx_antennas);
    this->get_tx_subtree()->create<std::string>("connection").set("QI");
    this->get_tx_subtree()->create<bool>("enabled").set(true); //always enabled
    this->get_tx_subtree()->create<bool>("use_lo_offset").set(false);

<<<<<<< HEAD
    if((tx_id != 0x0082) && (tx_id != 0x0084)) {
        //20MHz low-pass, we want complex double-sided
        this->get_tx_subtree()->create<double>("bandwidth/value").set(2*20.0e6);
        this->get_tx_subtree()->create<meta_range_t>("bandwidth/range")
            .set(freq_range_t(2*20.0e6, 2*20.0e6));
    } else {
        //60MHz low-pass, we want complex double-sided
        this->get_tx_subtree()->create<double>("bandwidth/value").set(2*60.0e6);
        this->get_tx_subtree()->create<meta_range_t>("bandwidth/range")
            .set(freq_range_t(2*60.0e6, 2*60.0e6));
    }
=======
    //Value of bw low-pass dependent on board, we want complex double-sided
    double tx_bw = ((tx_id != 0x0082) && (tx_id != 0x0084)) ? 20.0e6 : 60.0e6;
    this->get_tx_subtree()->create<double>("bandwidth/value").set(2*tx_bw);
    this->get_tx_subtree()->create<meta_range_t>("bandwidth/range")
        .set(freq_range_t(2*tx_bw, 2*tx_bw));
>>>>>>> 3edead27

    //enable the clocks that we need
    this->get_iface()->set_clock_enabled(dboard_iface::UNIT_TX, true);
    this->get_iface()->set_clock_enabled(dboard_iface::UNIT_RX, true);

    //set the gpio directions and atr controls (identically)
    this->get_iface()->set_pin_ctrl(dboard_iface::UNIT_TX, (TXIO_MASK|TX_LED_IO));
    this->get_iface()->set_pin_ctrl(dboard_iface::UNIT_RX, (RXIO_MASK|RX_LED_IO));
    this->get_iface()->set_gpio_ddr(dboard_iface::UNIT_TX, (TXIO_MASK|TX_LED_IO));
    this->get_iface()->set_gpio_ddr(dboard_iface::UNIT_RX, (RXIO_MASK|RX_LED_IO));

    //flash LEDs
    flash_leds();

    UHD_LOGV(often) << boost::format(
        "SBX GPIO Direction: RX: 0x%08x, TX: 0x%08x"
    ) % RXIO_MASK % TXIO_MASK << std::endl;
}

sbx_xcvr::~sbx_xcvr(void){
    /* NOP */
}

/***********************************************************************
 * Antenna Handling
 **********************************************************************/
void sbx_xcvr::update_atr(void){
    //calculate atr pins
    int rx_pga0_iobits = rx_pga0_gain_to_iobits(_rx_gains["PGA0"]);
    int tx_pga0_iobits = tx_pga0_gain_to_iobits(_tx_gains["PGA0"]);
    int rx_lo_lpf_en = (_rx_lo_freq == sbx_enable_rx_lo_filter.clip(_rx_lo_freq)) ? LO_LPF_EN : 0;
    int tx_lo_lpf_en = (_tx_lo_freq == sbx_enable_tx_lo_filter.clip(_tx_lo_freq)) ? LO_LPF_EN : 0;
    int rx_ld_led = _rx_lo_lock_cache ? 0 : RX_LED_LD;
    int tx_ld_led = _tx_lo_lock_cache ? 0 : TX_LED_LD;
    int rx_ant_led = _rx_ant == "TX/RX" ? RX_LED_RX1RX2 : 0;
    int tx_ant_led = _tx_ant == "TX/RX" ? 0 : TX_LED_TXRX;

    //setup the tx atr (this does not change with antenna)
    this->get_iface()->set_atr_reg(dboard_iface::UNIT_TX, \
            dboard_iface::ATR_REG_IDLE, 0 | tx_lo_lpf_en \
            | tx_ld_led | tx_ant_led | TX_POWER_UP | ANT_XX | TX_MIXER_DIS);

    //setup the rx atr (this does not change with antenna)
    this->get_iface()->set_atr_reg(dboard_iface::UNIT_RX, \
            dboard_iface::ATR_REG_IDLE, rx_pga0_iobits | rx_lo_lpf_en \
            | rx_ld_led | rx_ant_led | RX_POWER_UP | ANT_XX | RX_MIXER_DIS);

    //set the RX atr regs that change with antenna setting
    this->get_iface()->set_atr_reg(dboard_iface::UNIT_RX, \
            dboard_iface::ATR_REG_RX_ONLY, rx_pga0_iobits | rx_lo_lpf_en \
            | rx_ld_led | rx_ant_led | RX_POWER_UP | RX_MIXER_ENB \
            | ((_rx_ant != "RX2")? ANT_TXRX : ANT_RX2));
    this->get_iface()->set_atr_reg(dboard_iface::UNIT_RX, \
            dboard_iface::ATR_REG_TX_ONLY, rx_pga0_iobits | rx_lo_lpf_en \
            | rx_ld_led | rx_ant_led | RX_POWER_UP | RX_MIXER_DIS \
            | ((_rx_ant == "CAL")? ANT_TXRX : ANT_RX2));
    this->get_iface()->set_atr_reg(dboard_iface::UNIT_RX, \
            dboard_iface::ATR_REG_FULL_DUPLEX, rx_pga0_iobits | rx_lo_lpf_en \
            | rx_ld_led | rx_ant_led | RX_POWER_UP | RX_MIXER_ENB \
            | ((_rx_ant == "CAL")? ANT_TXRX : ANT_RX2));

    //set the TX atr regs that change with antenna setting
    this->get_iface()->set_atr_reg(dboard_iface::UNIT_TX, \
            dboard_iface::ATR_REG_RX_ONLY, 0 | tx_lo_lpf_en \
            | tx_ld_led | tx_ant_led | TX_POWER_UP | TX_MIXER_DIS \
            | ((_rx_ant != "RX2")? ANT_RX : ANT_TX));
    this->get_iface()->set_atr_reg(dboard_iface::UNIT_TX, \
            dboard_iface::ATR_REG_TX_ONLY, tx_pga0_iobits | tx_lo_lpf_en \
            | tx_ld_led | tx_ant_led | TX_POWER_UP | TX_MIXER_ENB \
            | ((_tx_ant == "CAL")? ANT_RX : ANT_TX));
    this->get_iface()->set_atr_reg(dboard_iface::UNIT_TX, \
            dboard_iface::ATR_REG_FULL_DUPLEX, tx_pga0_iobits | tx_lo_lpf_en \
            | tx_ld_led | tx_ant_led | TX_POWER_UP | TX_MIXER_ENB \
            | ((_tx_ant == "CAL")? ANT_RX : ANT_TX));
}

void sbx_xcvr::set_rx_ant(const std::string &ant){
    //validate input
    assert_has(sbx_rx_antennas, ant, "sbx rx antenna name");

    //shadow the setting
    _rx_ant = ant;

    //write the new antenna setting to atr regs
    update_atr();
}

void sbx_xcvr::set_tx_ant(const std::string &ant){
    assert_has(sbx_tx_antennas, ant, "sbx tx antenna name");

    //shadow the setting
    _tx_ant = ant;

    //write the new antenna setting to atr regs
    update_atr();
}

/***********************************************************************
 * Tuning
 **********************************************************************/
double sbx_xcvr::set_lo_freq(dboard_iface::unit_t unit, double target_freq) {
    const double actual = db_actual->set_lo_freq(unit, target_freq);
    if (unit == dboard_iface::UNIT_RX){
        _rx_lo_lock_cache = false;
        _rx_lo_freq = actual;
    }
    if (unit == dboard_iface::UNIT_TX){
        _tx_lo_lock_cache = false;
        _tx_lo_freq = actual;
    }
    update_atr();
    return actual;
}


sensor_value_t sbx_xcvr::get_locked(dboard_iface::unit_t unit) {
    const bool locked = (this->get_iface()->read_gpio(unit) & LOCKDET_MASK) != 0;

    if (unit == dboard_iface::UNIT_RX) _rx_lo_lock_cache = locked;
    if (unit == dboard_iface::UNIT_TX) _tx_lo_lock_cache = locked;

    //write the new lock cache setting to atr regs
    update_atr();

    return sensor_value_t("LO", locked, "locked", "unlocked");
}


void sbx_xcvr::flash_leds(void) {
    //Remove LED gpios from ATR control temporarily and set to outputs
    this->get_iface()->set_pin_ctrl(dboard_iface::UNIT_TX, TXIO_MASK);
    this->get_iface()->set_pin_ctrl(dboard_iface::UNIT_RX, RXIO_MASK);
    this->get_iface()->set_gpio_ddr(dboard_iface::UNIT_TX, (TXIO_MASK|RX_LED_IO));
    this->get_iface()->set_gpio_ddr(dboard_iface::UNIT_RX, (RXIO_MASK|RX_LED_IO));

    this->get_iface()->set_gpio_out(dboard_iface::UNIT_TX, TX_LED_LD, TX_LED_IO);
    boost::this_thread::sleep(boost::posix_time::milliseconds(100));

    this->get_iface()->set_gpio_out(dboard_iface::UNIT_TX, \
            TX_LED_TXRX|TX_LED_LD, TX_LED_IO);
    boost::this_thread::sleep(boost::posix_time::milliseconds(100));

    this->get_iface()->set_gpio_out(dboard_iface::UNIT_RX, RX_LED_LD, RX_LED_IO);
    boost::this_thread::sleep(boost::posix_time::milliseconds(100));

    this->get_iface()->set_gpio_out(dboard_iface::UNIT_RX, \
            RX_LED_RX1RX2|RX_LED_LD, RX_LED_IO);
    boost::this_thread::sleep(boost::posix_time::milliseconds(100));

    this->get_iface()->set_gpio_out(dboard_iface::UNIT_RX, RX_LED_LD, RX_LED_IO);
    boost::this_thread::sleep(boost::posix_time::milliseconds(100));

    this->get_iface()->set_gpio_out(dboard_iface::UNIT_RX, 0, RX_LED_IO);
    boost::this_thread::sleep(boost::posix_time::milliseconds(100));

    this->get_iface()->set_gpio_out(dboard_iface::UNIT_TX, TX_LED_LD, TX_LED_IO);
    boost::this_thread::sleep(boost::posix_time::milliseconds(100));

    this->get_iface()->set_gpio_out(dboard_iface::UNIT_TX, 0, TX_LED_IO);
    boost::this_thread::sleep(boost::posix_time::milliseconds(100));

    //Put LED gpios back in ATR control and update atr
    this->get_iface()->set_pin_ctrl(dboard_iface::UNIT_TX, (TXIO_MASK|TX_LED_IO));
    this->get_iface()->set_pin_ctrl(dboard_iface::UNIT_RX, (RXIO_MASK|RX_LED_IO));
    this->get_iface()->set_gpio_ddr(dboard_iface::UNIT_TX, (TXIO_MASK|TX_LED_IO));
    this->get_iface()->set_gpio_ddr(dboard_iface::UNIT_RX, (RXIO_MASK|RX_LED_IO));
}
<|MERGE_RESOLUTION|>--- conflicted
+++ resolved
@@ -143,14 +143,9 @@
     ////////////////////////////////////////////////////////////////////
     // Register RX properties
     ////////////////////////////////////////////////////////////////////
-<<<<<<< HEAD
+    this->get_rx_subtree()->create<device_addr_t>("tune_args").set(device_addr_t());
+
     boost::uint16_t rx_id = get_rx_id().to_uint16();
-
-=======
-    this->get_rx_subtree()->create<device_addr_t>("tune_args").set(device_addr_t());
-
-    boost::uint16_t rx_id = get_rx_id().to_uint16();
->>>>>>> 3edead27
     if(rx_id == 0x0054) this->get_rx_subtree()->create<std::string>("name").set("SBXv3 RX");
     else if(rx_id == 0x0065) this->get_rx_subtree()->create<std::string>("name").set("SBXv4 RX");
     else if(rx_id == 0x0067) this->get_rx_subtree()->create<std::string>("name").set("CBX RX");
@@ -180,37 +175,18 @@
     this->get_rx_subtree()->create<bool>("enabled").set(true); //always enabled
     this->get_rx_subtree()->create<bool>("use_lo_offset").set(false);
 
-<<<<<<< HEAD
-    if((rx_id != 0x0083) && (rx_id != 0x0085)) {
-        //20MHz low-pass, we want complex double-sided
-        this->get_rx_subtree()->create<double>("bandwidth/value").set(2*20.0e6);
-        this->get_rx_subtree()->create<meta_range_t>("bandwidth/range")
-            .set(freq_range_t(2*20.0e6, 2*20.0e6));
-    } else {
-        //60MHz low-pass, we want complex double-sided
-        this->get_rx_subtree()->create<double>("bandwidth/value").set(2*60.0e6);
-        this->get_rx_subtree()->create<meta_range_t>("bandwidth/range")
-            .set(freq_range_t(2*60.0e6, 2*60.0e6));
-    }
-=======
     //Value of bw low-pass dependent on board, we want complex double-sided
     double rx_bw = ((rx_id != 0x0083) && (rx_id != 0x0085)) ? 20.0e6 : 60.0e6;
     this->get_rx_subtree()->create<double>("bandwidth/value").set(2*rx_bw);
     this->get_rx_subtree()->create<meta_range_t>("bandwidth/range")
         .set(freq_range_t(2*rx_bw, 2*rx_bw));
->>>>>>> 3edead27
 
     ////////////////////////////////////////////////////////////////////
     // Register TX properties
     ////////////////////////////////////////////////////////////////////
-<<<<<<< HEAD
+    this->get_tx_subtree()->create<device_addr_t>("tune_args").set(device_addr_t());
+
     boost::uint16_t tx_id = get_tx_id().to_uint16();
-
-=======
-    this->get_tx_subtree()->create<device_addr_t>("tune_args").set(device_addr_t());
-
-    boost::uint16_t tx_id = get_tx_id().to_uint16();
->>>>>>> 3edead27
     if(tx_id == 0x0055) this->get_tx_subtree()->create<std::string>("name").set("SBXv3 TX");
     else if(tx_id == 0x0064) this->get_tx_subtree()->create<std::string>("name").set("SBXv4 TX");
     else if(tx_id == 0x0066) this->get_tx_subtree()->create<std::string>("name").set("CBX TX");
@@ -240,25 +216,11 @@
     this->get_tx_subtree()->create<bool>("enabled").set(true); //always enabled
     this->get_tx_subtree()->create<bool>("use_lo_offset").set(false);
 
-<<<<<<< HEAD
-    if((tx_id != 0x0082) && (tx_id != 0x0084)) {
-        //20MHz low-pass, we want complex double-sided
-        this->get_tx_subtree()->create<double>("bandwidth/value").set(2*20.0e6);
-        this->get_tx_subtree()->create<meta_range_t>("bandwidth/range")
-            .set(freq_range_t(2*20.0e6, 2*20.0e6));
-    } else {
-        //60MHz low-pass, we want complex double-sided
-        this->get_tx_subtree()->create<double>("bandwidth/value").set(2*60.0e6);
-        this->get_tx_subtree()->create<meta_range_t>("bandwidth/range")
-            .set(freq_range_t(2*60.0e6, 2*60.0e6));
-    }
-=======
     //Value of bw low-pass dependent on board, we want complex double-sided
     double tx_bw = ((tx_id != 0x0082) && (tx_id != 0x0084)) ? 20.0e6 : 60.0e6;
     this->get_tx_subtree()->create<double>("bandwidth/value").set(2*tx_bw);
     this->get_tx_subtree()->create<meta_range_t>("bandwidth/range")
         .set(freq_range_t(2*tx_bw, 2*tx_bw));
->>>>>>> 3edead27
 
     //enable the clocks that we need
     this->get_iface()->set_clock_enabled(dboard_iface::UNIT_TX, true);
