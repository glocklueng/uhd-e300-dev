--- conflicted
+++ resolved
@@ -134,14 +134,11 @@
         return ~0;
     }
     std::cout << boost::format("Setting TX Freq: %f MHz...") % (freq/1e6) << std::endl;
-<<<<<<< HEAD
-    if (vm.count("lo_off")) usrp->set_tx_freq(uhd::tune_request_t(freq, lo_off));
-    else usrp->set_tx_freq(freq);
-=======
-    uhd::tune_request_t tune_request(freq);
+    uhd::tune_request_t tune_request;
+    if(vm.count("lo_off")) tune_request = uhd::tune_request_t(freq, lo_off);
+    else tune_request = uhd::tune_request_t(freq);
     if(vm.count("int-n")) tune_request.args = uhd::device_addr_t("mode_n=int-n");
     usrp->set_tx_freq(tune_request);
->>>>>>> 3edead27
     std::cout << boost::format("Actual TX Freq: %f MHz...") % (usrp->get_tx_freq()/1e6) << std::endl << std::endl;
 
     //set the rf gain
