//
// Copyright 2011-2012,2014 Ettus Research LLC
//
// This program is free software: you can redistribute it and/or modify
// it under the terms of the GNU General Public License as published by
// the Free Software Foundation, either version 3 of the License, or
// (at your option) any later version.
//
// This program is distributed in the hope that it will be useful,
// but WITHOUT ANY WARRANTY; without even the implied warranty of
// MERCHANTABILITY or FITNESS FOR A PARTICULAR PURPOSE.  See the
// GNU General Public License for more details.
//
// You should have received a copy of the GNU General Public License
// along with this program.  If not, see <http://www.gnu.org/licenses/>.
//

#include <uhd/types/tune_request.hpp>
#include <uhd/utils/thread_priority.hpp>
#include <uhd/utils/safe_main.hpp>
#include <uhd/usrp/multi_usrp.hpp>
#include <boost/program_options.hpp>
#include <boost/format.hpp>
#include <boost/thread.hpp>
#include <iostream>
#include <fstream>
#include <complex>
#include <csignal>

namespace po = boost::program_options;

static bool stop_signal_called = false;
void sig_int_handler(int){stop_signal_called = true;}

template<typename samp_type> void send_from_file(
    uhd::usrp::multi_usrp::sptr usrp,
    const std::string &cpu_format,
    const std::string &wire_format,
    const std::string &file,
    size_t samps_per_buff
){

    //create a transmit streamer
    uhd::stream_args_t stream_args(cpu_format, wire_format);
    uhd::tx_streamer::sptr tx_stream = usrp->get_tx_stream(stream_args);

    uhd::tx_metadata_t md;
    md.start_of_burst = false;
    md.end_of_burst = false;
    std::vector<samp_type> buff(samps_per_buff);
    std::ifstream infile(file.c_str(), std::ifstream::binary);

    //loop until the entire file has been read

    while(not md.end_of_burst and not stop_signal_called){

        infile.read((char*)&buff.front(), buff.size()*sizeof(samp_type));
        size_t num_tx_samps = infile.gcount()/sizeof(samp_type);

        md.end_of_burst = infile.eof();

        tx_stream->send(&buff.front(), num_tx_samps, md);
    }

    infile.close();
}

int UHD_SAFE_MAIN(int argc, char *argv[]){
    uhd::set_thread_priority_safe();

    //variables to be set by po
    std::string args, file, type, ant, subdev, ref, wirefmt;
    size_t spb;
    double rate, freq, gain, bw, delay, lo_off;

    //setup the program options
    po::options_description desc("Allowed options");
    desc.add_options()
        ("help", "help message")
        ("args", po::value<std::string>(&args)->default_value(""), "multi uhd device address args")
        ("file", po::value<std::string>(&file)->default_value("usrp_samples.dat"), "name of the file to read binary samples from")
        ("type", po::value<std::string>(&type)->default_value("short"), "sample type: double, float, or short")
        ("spb", po::value<size_t>(&spb)->default_value(10000), "samples per buffer")
        ("rate", po::value<double>(&rate), "rate of outgoing samples")
        ("freq", po::value<double>(&freq), "RF center frequency in Hz")
        ("lo_off", po::value<double>(&lo_off), "Offset for frontend LO in Hz (optional)")
        ("gain", po::value<double>(&gain), "gain for the RF chain")
        ("ant", po::value<std::string>(&ant), "daughterboard antenna selection")
        ("subdev", po::value<std::string>(&subdev), "daughterboard subdevice specification")
        ("bw", po::value<double>(&bw), "daughterboard IF filter bandwidth in Hz")
        ("ref", po::value<std::string>(&ref)->default_value("internal"), "waveform type (internal, external, mimo)")
        ("wirefmt", po::value<std::string>(&wirefmt)->default_value("sc16"), "wire format (sc8 or sc16)")
        ("delay", po::value<double>(&delay)->default_value(0.0), "specify a delay between repeated transmission of file")
        ("repeat", "repeatedly transmit file")
        ("int-n", "tune USRP with integer-n tuning")
    ;
    po::variables_map vm;
    po::store(po::parse_command_line(argc, argv, desc), vm);
    po::notify(vm);

    //print the help message
    if (vm.count("help")){
        std::cout << boost::format("UHD TX samples from file %s") % desc << std::endl;
        return ~0;
    }

    bool repeat = vm.count("repeat");

    //create a usrp device
    std::cout << std::endl;
    std::cout << boost::format("Creating the usrp device with: %s...") % args << std::endl;
    uhd::usrp::multi_usrp::sptr usrp = uhd::usrp::multi_usrp::make(args);

    //Lock mboard clocks
    usrp->set_clock_source(ref);

    //always select the subdevice first, the channel mapping affects the other settings
    if (vm.count("subdev")) usrp->set_tx_subdev_spec(subdev);

    std::cout << boost::format("Using Device: %s") % usrp->get_pp_string() << std::endl;

    //set the sample rate
    if (not vm.count("rate")){
        std::cerr << "Please specify the sample rate with --rate" << std::endl;
        return ~0;
    }
    std::cout << boost::format("Setting TX Rate: %f Msps...") % (rate/1e6) << std::endl;
    usrp->set_tx_rate(rate);
    std::cout << boost::format("Actual TX Rate: %f Msps...") % (usrp->get_tx_rate()/1e6) << std::endl << std::endl;

    //set the center frequency
    if (not vm.count("freq")){
        std::cerr << "Please specify the center frequency with --freq" << std::endl;
        return ~0;
    }
    std::cout << boost::format("Setting TX Freq: %f MHz...") % (freq/1e6) << std::endl;
    uhd::tune_request_t tune_request;
    if(vm.count("lo_off")) tune_request = uhd::tune_request_t(freq, lo_off);
    else tune_request = uhd::tune_request_t(freq);
<<<<<<< HEAD
    if(vm.count("int-n")) tune_request.args = uhd::device_addr_t("mode_n=int-n");
=======
    if(vm.count("int-n")) tune_request.args = uhd::device_addr_t("mode_n=integer");
>>>>>>> 7ad65d41
    usrp->set_tx_freq(tune_request);
    std::cout << boost::format("Actual TX Freq: %f MHz...") % (usrp->get_tx_freq()/1e6) << std::endl << std::endl;

    //set the rf gain
    if (vm.count("gain")){
        std::cout << boost::format("Setting TX Gain: %f dB...") % gain << std::endl;
        usrp->set_tx_gain(gain);
        std::cout << boost::format("Actual TX Gain: %f dB...") % usrp->get_tx_gain() << std::endl << std::endl;
    }

    //set the IF filter bandwidth
    if (vm.count("bw")){
        std::cout << boost::format("Setting TX Bandwidth: %f MHz...") % bw << std::endl;
        usrp->set_tx_bandwidth(bw);
        std::cout << boost::format("Actual TX Bandwidth: %f MHz...") % usrp->get_tx_bandwidth() << std::endl << std::endl;
    }

    //set the antenna
    if (vm.count("ant")) usrp->set_tx_antenna(ant);

    boost::this_thread::sleep(boost::posix_time::seconds(1)); //allow for some setup time

    //Check Ref and LO Lock detect
    std::vector<std::string> sensor_names;
    sensor_names = usrp->get_tx_sensor_names(0);
    if (std::find(sensor_names.begin(), sensor_names.end(), "lo_locked") != sensor_names.end()) {
        uhd::sensor_value_t lo_locked = usrp->get_tx_sensor("lo_locked",0);
        std::cout << boost::format("Checking TX: %s ...") % lo_locked.to_pp_string() << std::endl;
        UHD_ASSERT_THROW(lo_locked.to_bool());
    }
    sensor_names = usrp->get_mboard_sensor_names(0);
    if ((ref == "mimo") and (std::find(sensor_names.begin(), sensor_names.end(), "mimo_locked") != sensor_names.end())) {
        uhd::sensor_value_t mimo_locked = usrp->get_mboard_sensor("mimo_locked",0);
        std::cout << boost::format("Checking TX: %s ...") % mimo_locked.to_pp_string() << std::endl;
        UHD_ASSERT_THROW(mimo_locked.to_bool());
    }
    if ((ref == "external") and (std::find(sensor_names.begin(), sensor_names.end(), "ref_locked") != sensor_names.end())) {
        uhd::sensor_value_t ref_locked = usrp->get_mboard_sensor("ref_locked",0);
        std::cout << boost::format("Checking TX: %s ...") % ref_locked.to_pp_string() << std::endl;
        UHD_ASSERT_THROW(ref_locked.to_bool());
    }

    //set sigint if user wants to receive
    if(repeat){
        std::signal(SIGINT, &sig_int_handler);
        std::cout << "Press Ctrl + C to stop streaming..." << std::endl;
    }

    //send from file
    do{
        if (type == "double") send_from_file<std::complex<double> >(usrp, "fc64", wirefmt, file, spb);
        else if (type == "float") send_from_file<std::complex<float> >(usrp, "fc32", wirefmt, file, spb);
        else if (type == "short") send_from_file<std::complex<short> >(usrp, "sc16", wirefmt, file, spb);
        else throw std::runtime_error("Unknown type " + type);

        if(repeat and delay != 0.0) boost::this_thread::sleep(boost::posix_time::milliseconds(delay));
    } while(repeat and not stop_signal_called);

    //finished
    std::cout << std::endl << "Done!" << std::endl << std::endl;

    return EXIT_SUCCESS;
}<|MERGE_RESOLUTION|>--- conflicted
+++ resolved
@@ -137,11 +137,7 @@
     uhd::tune_request_t tune_request;
     if(vm.count("lo_off")) tune_request = uhd::tune_request_t(freq, lo_off);
     else tune_request = uhd::tune_request_t(freq);
-<<<<<<< HEAD
-    if(vm.count("int-n")) tune_request.args = uhd::device_addr_t("mode_n=int-n");
-=======
     if(vm.count("int-n")) tune_request.args = uhd::device_addr_t("mode_n=integer");
->>>>>>> 7ad65d41
     usrp->set_tx_freq(tune_request);
     std::cout << boost::format("Actual TX Freq: %f MHz...") % (usrp->get_tx_freq()/1e6) << std::endl << std::endl;
 
