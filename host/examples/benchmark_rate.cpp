--- conflicted
+++ resolved
@@ -73,13 +73,8 @@
         }
         catch (...) {
           /* apparently, the boost thread interruption can sometimes result in
-<<<<<<< HEAD
-             throwing exceptions not of type boost::exception, this catch allows 
-             this thread to still attempt to issue the STREAM_MODE_STOP_CONTINUOUS 
-=======
              throwing exceptions not of type boost::exception, this catch allows
              this thread to still attempt to issue the STREAM_MODE_STOP_CONTINUOUS
->>>>>>> bcea332c
           */
           break;
         }
@@ -95,16 +90,11 @@
 
         // ERROR_CODE_OVERFLOW can indicate overflow or sequence error
         case uhd::rx_metadata_t::ERROR_CODE_OVERFLOW:
-<<<<<<< HEAD
-            had_an_overflow = true;
-	    last_time = md.time_spec;
-            num_overflows++;
-=======
             last_time = md.time_spec;
             had_an_overflow = true;
-            if (!md.out_of_sequence) // check out_of_sequence flag to see if it was a sequence error or overflow
+            // check out_of_sequence flag to see if it was a sequence error or overflow
+            if (!md.out_of_sequence)
                 num_overflows++;
->>>>>>> bcea332c
             break;
 
         default:
