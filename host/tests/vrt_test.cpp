--- conflicted
+++ resolved
@@ -176,11 +176,7 @@
     if_packet_info.has_cid = false;
     if_packet_info.has_tsi = false;
     if_packet_info.has_tsf = true;
-<<<<<<< HEAD
-    if_packet_info.has_tlr = false;
-=======
     if_packet_info.has_tlr = false; //tlr not suported in CHDR
->>>>>>> 56f391ad
     if_packet_info.tsi = std::rand();
     if_packet_info.tsf = std::rand();
     if_packet_info.num_payload_words32 = 24;
