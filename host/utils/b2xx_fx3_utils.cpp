//
// Copyright 2010-2013 Ettus Research LLC
//
// This program is free software: you can redistribute it and/or modify
// it under the terms of the GNU General Public License as published by
// the Free Software Foundation, either version 3 of the License, or
// (at your option) any later version.
//
// This program is distributed in the hope that it will be useful,
// but WITHOUT ANY WARRANTY; without even the implied warranty of
// MERCHANTABILITY or FITNESS FOR A PARTICULAR PURPOSE.  See the
// GNU General Public License for more details.
//
// You should have received a copy of the GNU General Public License
// along with this program.  If not, see <http://www.gnu.org/licenses/>.
//

#include <cstdlib>
#include <cstring>
#include <iostream>
#include <iomanip>
#include <fstream>
#include <libusb.h>
#include <sstream>
#include <string>
#include <cmath>
#include <cstring>

#include <boost/cstdint.hpp>
#include <boost/filesystem.hpp>
#include <boost/lexical_cast.hpp>
#include <boost/format.hpp>
#include <boost/program_options.hpp>
#include <boost/thread/thread.hpp>
#include <boost/functional/hash.hpp>

#include <uhd/config.hpp>
#include <uhd/utils/msg.hpp>

const static boost::uint16_t FX3_VID = 0x04b4;
const static boost::uint16_t FX3_DEFAULT_PID = 0x00f3;
const static boost::uint16_t FX3_REENUM_PID = 0x00f0;
const static boost::uint16_t B2XX_VID = 0x2500;
const static boost::uint16_t B2XX_PID = 0x0020;

const static boost::uint8_t VRT_VENDOR_OUT = (LIBUSB_REQUEST_TYPE_VENDOR
                                              | LIBUSB_ENDPOINT_OUT);
const static boost::uint8_t VRT_VENDOR_IN = (LIBUSB_REQUEST_TYPE_VENDOR
                                             | LIBUSB_ENDPOINT_IN);
const static boost::uint8_t FX3_FIRMWARE_LOAD = 0xA0;

const static boost::uint8_t B2XX_VREQ_FPGA_START = 0x02;
const static boost::uint8_t B2XX_VREQ_FPGA_DATA = 0x12;
const static boost::uint8_t B2XX_VREQ_SET_FPGA_HASH = 0x1C;
const static boost::uint8_t B2XX_VREQ_GET_FPGA_HASH = 0x1D;
const static boost::uint8_t B2XX_VREQ_FPGA_RESET = 0x62;
const static boost::uint8_t B2XX_VREQ_GET_USB = 0x80;
const static boost::uint8_t B2XX_VREQ_GET_STATUS = 0x83;
const static boost::uint8_t B2XX_VREQ_FX3_RESET = 0x99;
const static boost::uint8_t B2XX_VREQ_EEPROM_WRITE = 0xBA;

const static boost::uint8_t FX3_STATE_FPGA_READY = 0x00;
const static boost::uint8_t FX3_STATE_CONFIGURING_FPGA = 0x01;
const static boost::uint8_t FX3_STATE_BUSY = 0x02;
const static boost::uint8_t FX3_STATE_RUNNING = 0x03;

typedef boost::uint32_t hash_type;
typedef std::vector<boost::uint8_t> byte_vector_t;


namespace po = boost::program_options;
namespace fs = boost::filesystem;


//!used with lexical cast to parse a hex string
template <class T> struct to_hex{
    T value;
    operator T() const {return value;}
    friend std::istream& operator>>(std::istream& in, to_hex& out){
        in >> std::hex >> out.value;
        return in;
    }
};

//!parse hex-formatted ASCII text into an int
boost::uint16_t atoh(const std::string &string){
    if (string.substr(0, 2) == "0x"){
        return boost::lexical_cast<to_hex<boost::uint16_t> >(string);
    }
    return boost::lexical_cast<boost::uint16_t>(string);
}


/*!
 * Create a file hash
 * The hash will be used to identify the loaded firmware and fpga image
 * \param filename file used to generate hash value
 * \return hash value in a size_t type
 */
static hash_type generate_hash(const char *filename)
{
    std::ifstream file(filename);
    if (not file){
        std::cerr << std::string("cannot open input file ") + filename
            << std::endl;
    }

    size_t hash = 0;

    char ch;
    while (file.get(ch)) {
        boost::hash_combine(hash, ch);
    }

    if (not file.eof()){
        std::cerr << std::string("file error ") + filename << std::endl;
    }

    file.close();
    return hash_type(hash);
}

/*!
 * Verify checksum of a Intel HEX record
 * \param record a line from an Intel HEX file
 * \return true if record is valid, false otherwise
 */
bool checksum(std::string *record) {

    size_t len = record->length();
    unsigned int i;
    unsigned char sum = 0;
    unsigned int val;

    for (i = 1; i < len; i += 2) {
        std::istringstream(record->substr(i, 2)) >> std::hex >> val;
        sum += val;
    }

    if (sum == 0)
       return true;
    else
       return false;
}


/*!
 * Parse Intel HEX record
 *
 * \param record a line from an Intel HEX file
 * \param len output length of record
 * \param addr output address
 * \param type output type
 * \param data output data
 * \return true if record is sucessfully read, false on error
 */
bool parse_record(std::string *record, boost::uint16_t &len, boost::uint16_t &addr,
        uint16_t &type, unsigned char* data) {

    unsigned int i;
    std::string _data;
    unsigned int val;

    if (record->substr(0, 1) != ":")
        return false;

    std::istringstream(record->substr(1, 2)) >> std::hex >> len;
    std::istringstream(record->substr(3, 4)) >> std::hex >> addr;
    std::istringstream(record->substr(7, 2)) >> std::hex >> type;

    for (i = 0; i < len; i++) {
        std::istringstream(record->substr(9 + 2 * i, 2)) >> std::hex >> val;
        data[i] = (unsigned char) val;
    }

    return true;
}


/*!
 * Write data to the FX3.
 *
 * \param dev_handle the libusb-1.0 device handle
 * \param request the usb transfer request type
 * \param value the USB bValue
 * \param index the USB bIndex
 * \param buff the data to write
 * \param length the number of bytes to write
 * \return the number of bytes written
 */
libusb_error fx3_control_write(libusb_device_handle *dev_handle, boost::uint8_t request,
            boost::uint16_t value, boost::uint16_t index, unsigned char *buff,
            boost::uint16_t length, boost::uint32_t timeout = 0) {

#if 0
    if(DEBUG) {
        std::cout << "Writing: <" << std::hex << std::setw(6) << std::showbase \
            << std::internal << std::setfill('0') << (int) request \
            << ", " << std::setw(6) << (int) VRT_VENDOR_OUT \
            << ", " << std::setw(6) << value \
            << ", " << std::setw(6) << index \
            << ", " << std::dec << std::setw(2) << length \
            << ">" << std::endl;

        std::cout << "\t\tData: 0x " << std::noshowbase;

        for(int count = 0; count < length; count++) {
            std::cout << std::hex << std::setw(2) << (int) buff[count] << " ";
        }

        std::cout << std::showbase << std::endl;
    }
#endif

    return (libusb_error) libusb_control_transfer(dev_handle, VRT_VENDOR_OUT, request, \
               value, index, buff, length, timeout);
}


/*!
 * Read data from the FX3.
 *
 * \param dev_handle the libusb-1.0 device handle
 * \param request the usb transfer request type
 * \param value the USB bValue
 * \param index the USB bIndex
 * \param buff a buffer to store the read bytes to
 * \param length the number of bytes to read
 * \return the number of bytes read
 */
libusb_error fx3_control_read(libusb_device_handle *dev_handle, boost::uint8_t request,
            boost::uint16_t value, boost::uint16_t index, unsigned char *buff,
            boost::uint16_t length, boost::uint32_t timeout = 0) {

#if 0
    if(DEBUG) {
        std::cout << "Reading: <" << std::hex << std::setw(6) << std::showbase \
            << std::internal << std::setfill('0') << (int) request \
            << ", " << std::setw(6) << (int) VRT_VENDOR_IN \
            << ", " << std::setw(6) << value \
            << ", " << std::setw(6) << index \
            << ", " << std::dec << std::setw(2) << length \
            << ">" << std::endl << std::endl;
    }
#endif

    return (libusb_error) libusb_control_transfer(dev_handle, VRT_VENDOR_IN, request, \
               value, index, buff, length, timeout);
}


void write_eeprom(libusb_device_handle *dev_handle, boost::uint8_t addr,
        boost::uint8_t offset, const byte_vector_t &bytes) {
    fx3_control_write(dev_handle, B2XX_VREQ_EEPROM_WRITE,
                        0, offset | (boost::uint16_t(addr) << 8),
                        (unsigned char *) &bytes[0],
                        bytes.size());
}


boost::uint8_t get_fx3_status(libusb_device_handle *dev_handle) {

    unsigned char rx_data[1];

    fx3_control_read(dev_handle, B2XX_VREQ_GET_STATUS, 0x00, 0x00, rx_data, 1);

    return boost::lexical_cast<boost::uint8_t>(rx_data[0]);
}

void usrp_get_fpga_hash(libusb_device_handle *dev_handle, hash_type &hash) {
    fx3_control_read(dev_handle, B2XX_VREQ_GET_FPGA_HASH, 0x00, 0x00,
            (unsigned char*) &hash, 4, 500);
}

void usrp_set_fpga_hash(libusb_device_handle *dev_handle, hash_type hash) {
    fx3_control_write(dev_handle, B2XX_VREQ_SET_FPGA_HASH, 0x00, 0x00,
            (unsigned char*) &hash, 4);
}

boost::int32_t load_fpga(libusb_device_handle *dev_handle,
        const std::string filestring) {

    if (filestring.empty())
    {
        std::cerr << "load_fpga: input file is empty." << std::endl;
        exit(-1);
    }

    boost::uint8_t fx3_state = 0;

    const char *filename = filestring.c_str();

    hash_type hash = generate_hash(filename);
    hash_type loaded_hash; usrp_get_fpga_hash(dev_handle, loaded_hash);
    if (hash == loaded_hash) return 0;

    size_t file_size = 0;
    {
        std::ifstream file(filename, std::ios::in | std::ios::binary | std::ios::ate);
        file_size = file.tellg();
    }

    std::ifstream file;
    file.open(filename, std::ios::in | std::ios::binary);

    if(!file.good()) {
        std::cerr << "load_fpga: cannot open FPGA input file." << std::endl;
        exit(-1);
    }

    do {
        fx3_state = get_fx3_status(dev_handle);
        boost::this_thread::sleep(boost::posix_time::milliseconds(10));
    } while(fx3_state != FX3_STATE_FPGA_READY);

    std::cout << "Loading FPGA image: " \
        << filestring << "..." << std::flush;

    unsigned char out_buff[64];
    memset(out_buff, 0x00, sizeof(out_buff));
    fx3_control_write(dev_handle, B2XX_VREQ_FPGA_START, 0, 0, out_buff, 1, 1000);

    do {
        fx3_state = get_fx3_status(dev_handle);
        boost::this_thread::sleep(boost::posix_time::milliseconds(10));
    } while(fx3_state != FX3_STATE_CONFIGURING_FPGA);


    size_t bytes_sent = 0;
    while(!file.eof()) {
        file.read((char *) out_buff, sizeof(out_buff));
        const std::streamsize n = file.gcount();
        if(n == 0) continue;

        boost::uint16_t transfer_count = boost::uint16_t(n);

        /* Send the data to the device. */
        fx3_control_write(dev_handle, B2XX_VREQ_FPGA_DATA, 0, 0, out_buff,
                transfer_count, 5000);

        if (bytes_sent == 0) std::cout << "  0%" << std::flush;
        const size_t percent_before = size_t((bytes_sent*100)/file_size);
        bytes_sent += transfer_count;
        const size_t percent_after = size_t((bytes_sent*100)/file_size);
        if (percent_before/10 != percent_after/10) {
            std::cout << "\b\b\b\b" << std::setw(3) << percent_after
                << "%" << std::flush;
        }
    }

    file.close();

    do {
        fx3_state = get_fx3_status(dev_handle);
        boost::this_thread::sleep(boost::posix_time::milliseconds(10));
    } while(fx3_state != FX3_STATE_RUNNING);

    usrp_set_fpga_hash(dev_handle, hash);

    std::cout << "\b\b\b\b done" << std::endl;

    return 0;
}


/*!
 * Program the FX3 with a firmware file (Intel HEX format)
 *
 * \param dev_handle the libusb-1.0 device handle
 * \param filestring the filename of the firmware file
 * \return 0 for success, otherwise error code
 */
boost::int32_t fx3_load_firmware(libusb_device_handle *dev_handle, \
        std::string filestring) {

    if (filestring.empty())
    {
        std::cerr << "fx3_load_firmware: input file is empty." << std::endl;
        exit(-1);
    }

    const char *filename = filestring.c_str();

    /* Fields used in each USB control transfer. */
    boost::uint16_t len = 0;
    boost::uint16_t type = 0;
    boost::uint16_t lower_address_bits = 0x0000;
    unsigned char data[512];

    /* Can be set by the Intel HEX record 0x04, used for all 0x00 records
        * thereafter. Note this field takes the place of the 'index' parameter in
        * libusb calls, and is necessary for FX3's 32-bit addressing. */
    boost::uint16_t upper_address_bits = 0x0000;

    std::ifstream file;
    file.open(filename, std::ifstream::in);

    if(!file.good()) {
        std::cerr << "fx3_load_firmware: cannot open firmware input file"
            << std::endl;
        exit(-1);
    }

    std::cout << "Loading firmware image: " \
        << filestring << "..." << std::flush;

    while (!file.eof()) {
        boost::int32_t ret = 0;
        std::string record;
        file >> record;

        /* Check for valid Intel HEX record. */
        if (!checksum(&record) || !parse_record(&record, len, \
                    lower_address_bits, type, data)) {
            std::cerr << "fx3_load_firmware: bad intel hex record checksum"
                    << std::endl;
        }

        /* Type 0x00: Data. */
        if (type == 0x00) {
            ret = fx3_control_write(dev_handle, FX3_FIRMWARE_LOAD, \
                    lower_address_bits, upper_address_bits, data, len);

            if (ret < 0) {
                std::cerr << "usrp_load_firmware: usrp_control_write failed"
                    << std::endl;
            }
        }

        /* Type 0x01: EOF. */
        else if (type == 0x01) {
            if (lower_address_bits != 0x0000 || len != 0 ) {
                std::cerr << "fx3_load_firmware: For EOF record, address must be 0, length must be 0." << std::endl;
            }

            /* Successful termination! */
            file.close();

            /* Let the system settle. */
            boost::this_thread::sleep(boost::posix_time::milliseconds(1000));
            return 0;
        }

        /* Type 0x04: Extended Linear Address Record. */
        else if (type == 0x04) {
            if (lower_address_bits != 0x0000 || len != 2 ) {
                std::cerr << "fx3_load_firmware: For ELA record, address must be 0, length must be 2." << std::endl;
            }

            upper_address_bits = ((boost::uint16_t)((data[0] & 0x00FF) << 8))\
                                    + ((boost::uint16_t)(data[1] & 0x00FF));
        }

        /* Type 0x05: Start Linear Address Record. */
        else if (type == 0x05) {
            if (lower_address_bits != 0x0000 || len != 4 ) {
                std::cerr << "fx3_load_firmware: For SLA record, address must be 0, length must be 4." << std::endl;
            }

            /* The firmware load is complete.  We now need to tell the CPU
                * to jump to an execution address start point, now contained within
                * the data field.  Parse these address bits out, and then push the
                * instruction. */
            upper_address_bits = ((boost::uint16_t)((data[0] & 0x00FF) << 8))\
                                    + ((boost::uint16_t)(data[1] & 0x00FF));
            lower_address_bits = ((boost::uint16_t)((data[2] & 0x00FF) << 8))\
                                    + ((boost::uint16_t)(data[3] & 0x00FF));

            fx3_control_write(dev_handle, FX3_FIRMWARE_LOAD, lower_address_bits, \
                    upper_address_bits, 0, 0);

            std::cout << " done" << std::endl;
        }

        /* If we receive an unknown record type, error out. */
        else {
            std::cerr << "fx3_load_firmware: unsupported record type." << std::endl;
        }
    }

    /* There was no valid EOF. */
    std::cerr << "fx3_load_firmware: No EOF record found." << std::cout;
    return ~0;
}


boost::int32_t main(boost::int32_t argc, char *argv[]) {
    boost::uint16_t vid, pid;
    std::string pid_str, vid_str, fw_file, fpga_file;

    po::options_description desc("Allowed options");
    desc.add_options()
        ("help,h", "help message")
        ("vid,v", po::value<std::string>(&vid_str)->default_value("0x2500"),
            "Specify VID of device to use.")
        ("pid,p", po::value<std::string>(&pid_str)->default_value("0x0020"),
            "Specify PID of device to use.")
        ("speed,S", "Read back the USB mode currently in use.")
        ("reset-device,D", "Reset the B2xx Device.")
        ("reset-fpga,F", "Reset the FPGA (does not require re-programming.")
        ("reset-usb,U", "Reset the USB subsystem on your host computer.")
        ("init-device,I", "Initialize a B2xx device.")
        ("load-fw,W", po::value<std::string>(&fw_file)->default_value(""),
            "Load a firmware (hex) file into the FX3.")
        ("load-fpga,L", po::value<std::string>(&fpga_file)->default_value(""),
            "Load a FPGA (bin) file into the FPGA.")
    ;

    po::variables_map vm;
    po::store(po::parse_command_line(argc, argv, desc), vm);
    po::notify(vm);

    if (vm.count("help")){
        std::cout << boost::format("B2xx Utilitiy Program %s") % desc << std::endl;
        return ~0;
    } else if (vm.count("reset-usb")) {
        /* Okay, first, we need to discover what the path is to the ehci and
         * xhci device files. */
        std::set<fs::path> path_list;
        path_list.insert("/sys/bus/pci/drivers/xhci-pci/");
        path_list.insert("/sys/bus/pci/drivers/ehci-pci/");
        path_list.insert("/sys/bus/pci/drivers/xhci_hcd/");
        path_list.insert("/sys/bus/pci/drivers/ehci_hcd/");

        /* Check each of the possible paths above to find which ones this system
         * uses. */
        for(std::set<fs::path>::iterator found = path_list.begin();
                found != path_list.end(); ++found) {

            if(fs::exists(*found)) {

                fs::path devpath = *found;

                std::set<fs::path> globbed;

                /* Now, glob all of the files in the directory. */
                fs::directory_iterator end_itr;
                for(fs::directory_iterator itr(devpath); itr != end_itr; ++itr) {
                    globbed.insert((*itr).path());
                }

                /* Check each file path string to see if it is a device file. */
                for(std::set<fs::path>::iterator it = globbed.begin();
                        it != globbed.end(); ++it) {

<<<<<<< HEAD
                    std::string file = (*it).filename().string();
=======
                    std::string file = fs::path((*it).filename()).string();
>>>>>>> 0c5099ab

                    if(file.compare(0, 5, "0000:") == 0) {
                        /* Un-bind the device. */
                        std::fstream unbind((devpath.string() + "unbind").c_str(),
                                std::fstream::out);
                        unbind << file;
                        unbind.close();

                        /* Re-bind the device. */
                        std::cout << "Re-binding: " << file << " in "
                            << devpath.string() << std::endl;
                        std::fstream bind((devpath.string() + "bind").c_str(),
                                std::fstream::out);
                        bind << file;
                        bind.close();
                    }
                }
            }
        }

        return 0;
    }

    vid = atoh(vid_str);
    pid = atoh(pid_str);

    /* Pointer to pointer of device, used to retrieve a list of devices. */
    libusb_device **devs;
    libusb_device_handle *dev_handle;
    libusb_context *ctx = NULL;
    libusb_error error_code;

    libusb_init(&ctx);
    libusb_set_debug(ctx, 3);
    libusb_get_device_list(ctx, &devs);

    /* If we are initializing the device, the VID/PID will default to the
     * Cypress VID/PID for the initial FW load. */
    if (vm.count("init-device")) {
        dev_handle = libusb_open_device_with_vid_pid(ctx, FX3_VID,
                FX3_DEFAULT_PID);
        if(dev_handle == NULL) {
            std::cerr << "Cannot open device with vid: " << vid << " and pid: "
                << pid << std::endl;
            return -1;
        } else { std::cout << "Uninitialized B2xx detected..." << std::flush; }
        libusb_free_device_list(devs, 1);

        /* Find out if kernel driver is attached, and if so, detach it. */
        if(libusb_kernel_driver_active(dev_handle, 0) == 1) {
            std::cout << " Competing Driver Identified... " << std::flush;

            if(libusb_detach_kernel_driver(dev_handle, 0) == 0) {
                std::cout << " Competing Driver Destroyed!" << std::flush;
            }
        }
        libusb_claim_interface(dev_handle, 0);
        std::cout << " Control of B2xx granted..." << std::endl << std::endl;

        /* Load the FW. */
        error_code = (libusb_error) fx3_load_firmware(dev_handle, fw_file);
        if(error_code != 0) {
            std::cerr << std::flush << "Error loading firmware. Error code: "
                << error_code << std::endl;
            libusb_release_interface(dev_handle, 0);
            libusb_close(dev_handle);
            libusb_exit(ctx);
            return ~0;
        }

        /* Let the device re-enumerate. */
        libusb_release_interface(dev_handle, 0);
        libusb_close(dev_handle);
        dev_handle = libusb_open_device_with_vid_pid(ctx, FX3_VID,
                FX3_REENUM_PID);
        if(dev_handle == NULL) {
            std::cerr << "Cannot open device with vid: " << vid << " and pid: "
                << pid << std::endl;
            return -1;
        } else {
            std::cout << "Detected in-progress init of B2xx..." << std::flush;
        }
        //libusb_free_device_list(devs, 1);
        libusb_claim_interface(dev_handle, 0);
        std::cout << " Reenumeration complete, Device claimed..."
            << std::endl;

        /* Now, initialize the device. */
        byte_vector_t bytes(8);
        bytes[0] = 0x43;
        bytes[1] = 0x59;
        bytes[2] = 0x14;
        bytes[3] = 0xB2;
        bytes[4] = (B2XX_PID & 0xff);
        bytes[5] = (B2XX_PID >> 8);
        bytes[6] = (B2XX_VID & 0xff);
        bytes[7] = (B2XX_VID >> 8);
        write_eeprom(dev_handle, 0x0, 0x0, bytes);
        std::cout << "EEPROM initialized, resetting device..."
            << std::endl << std::endl;

        /* Reset the device! */
        boost::uint8_t data_buffer[1];
        fx3_control_write(dev_handle, B2XX_VREQ_FX3_RESET,
                0x00, 0x00, data_buffer, 1, 5000);

        std::cout << "Initialization Process Complete."
            << std::endl << std::endl;
        libusb_release_interface(dev_handle, 0);
        libusb_close(dev_handle);
        libusb_exit(ctx);
        return 0;
    }

    dev_handle = libusb_open_device_with_vid_pid(ctx, vid, pid);
    if(dev_handle == NULL) {
        std::cerr << "Cannot open device with vid: " << vid << " and pid: "
            << pid << std::endl;
            return -1;
    } else { std::cout << "Reactor Core Online..." << std::flush; }
    libusb_free_device_list(devs, 1);

    /* Find out if kernel driver is attached, and if so, detach it. */
    if(libusb_kernel_driver_active(dev_handle, 0) == 1) {
        std::cout << " Competing Driver Identified... " << std::flush;

        if(libusb_detach_kernel_driver(dev_handle, 0) == 0) {
            std::cout << " Competing Driver Destroyed!" << std::flush;
        }
    }

    /* Claim interface 0 of device. */
    error_code = (libusb_error) libusb_claim_interface(dev_handle, 0);
    std::cout << " All Systems Nominal..." << std::endl << std::endl;

    boost::uint8_t data_buffer[16];
    memset(data_buffer, 0x0, sizeof(data_buffer));

    if (vm.count("speed")){
        error_code = fx3_control_read(dev_handle, B2XX_VREQ_GET_USB,
                0x00, 0x00, data_buffer, 1, 5000);

        boost::uint8_t speed = boost::lexical_cast<boost::uint8_t>(data_buffer[0]);

        std::cout << "Currently operating at USB " << (int) speed << std::endl;

    } else if (vm.count("reset-device")) {
        error_code = fx3_control_write(dev_handle, B2XX_VREQ_FX3_RESET,
                0x00, 0x00, data_buffer, 1, 5000);

    } else if (vm.count("reset-fpga")) {
        error_code = fx3_control_write(dev_handle, B2XX_VREQ_FPGA_RESET,
                0x00, 0x00, data_buffer, 1, 5000);

    } else if (vm.count("load-fw")) {
        error_code = (libusb_error) fx3_load_firmware(dev_handle, fw_file);

        if(error_code != 0) {
            std::cerr << std::flush << "Error loading firmware. Error code: "
                << error_code << std::endl;
            libusb_release_interface(dev_handle, 0);
            libusb_close(dev_handle);
            libusb_exit(ctx);
            return ~0;
        }

        std::cout << "Firmware load complete, releasing USB interface..."
            << std::endl;

    } else if (vm.count("load-fpga")) {
        error_code = (libusb_error) load_fpga(dev_handle, fpga_file);

        if(error_code != 0) {
            std::cerr << std::flush << "Error loading FPGA. Error code: "
                << error_code << std::endl;
            libusb_release_interface(dev_handle, 0);
            libusb_close(dev_handle);
            libusb_exit(ctx);
            return ~0;
        }

        std::cout << "FPGA load complete, releasing USB interface..."
            << std::endl;

    } else {
        std::cout << boost::format("B2xx Utilitiy Program %s") % desc << std::endl;
        libusb_release_interface(dev_handle, 0);
        libusb_close(dev_handle);
        libusb_exit(ctx);
        return ~0;
    }

    std::cout << std::endl << "Reactor Shutting Down..." << std::endl;

    error_code = (libusb_error) libusb_release_interface(dev_handle, 0);
    libusb_close(dev_handle);
    libusb_exit(ctx);

    return 0;
}
<|MERGE_RESOLUTION|>--- conflicted
+++ resolved
@@ -543,11 +543,7 @@
                 for(std::set<fs::path>::iterator it = globbed.begin();
                         it != globbed.end(); ++it) {
 
-<<<<<<< HEAD
-                    std::string file = (*it).filename().string();
-=======
                     std::string file = fs::path((*it).filename()).string();
->>>>>>> 0c5099ab
 
                     if(file.compare(0, 5, "0000:") == 0) {
                         /* Un-bind the device. */
